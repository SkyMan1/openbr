#include "openbr_internal.h"
#include "openbr/openbr_plugin.h"
#include "openbr/core/boost.h"
#include "openbr/core/opencvutils.h"

using namespace cv;
using namespace std;

namespace br
{

class CascadeClassifier : public Classifier
{
    Q_OBJECT

    Q_PROPERTY(QString description READ get_description WRITE set_description RESET reset_description STORED false)
    Q_PROPERTY(int numStages READ get_numStages WRITE set_numStages RESET reset_numStages STORED false)
    Q_PROPERTY(float maxFAR READ get_maxFAR WRITE set_maxFAR RESET reset_maxFAR STORED false)
    BR_PROPERTY(QString, description, "")
    BR_PROPERTY(int, numStages, 20)
    BR_PROPERTY(float, maxFAR, 0.005)

    QList<Classifier*> stages;

    void train(const QList<Mat> &_images, const QList<float> &_labels)
    {
<<<<<<< HEAD
        if (description.isEmpty())
            qFatal("Need a classifier description!");
=======
        cascadeResource.setResourceMaker(new CascadeResourceMaker(model));
        if (model == "Ear" || model == "Eye" || model == "FrontalFace" || model == "ProfileFace")
            this->trainable = false;
    }
    
    // Train transform
    void train(const TemplateList& data)
    {
        // Don't train if we're using OpenCV's prebuilt cascades
        if (model == "Ear" || model == "Eye" || model == "FrontalFace" || model == "ProfileFace")
            return;
>>>>>>> 51bb9ca5

        QList<Mat> images(_images); // mutable copy
        QList<float> labels(_labels); // mutable copy

        const int numPos = labels.count(1.0f);
        const int numNeg = (int)labels.size() - numPos;

        QDateTime start = QDateTime::currentDateTime();

        for (int i = 0; i < numStages; i++) {
            qDebug() << "\n===== TRAINING STAGE" << i+1 << "=====";
            qDebug() << "<BEGIN";

            printStats(labels, numPos, numNeg);

            Classifier *tempStage = Factory<Classifier>::make("." + description);
            tempStage->train(images, labels);
            stages.append(tempStage);

            if (!updateTrainingSet(images, labels, numNeg))
                break;

            qDebug() << "END>";

            // Output training time up till now
            QDateTime now = QDateTime::currentDateTime();
            int seconds = start.secsTo(now);
            int days = seconds / 60 / 60 / 24;
            int hours = (seconds / 60 / 60) % 24;
            int minutes = (seconds / 60) % 60;
            int seconds_left = seconds % 60;
            qDebug("Training until now has taken %d days %d hours %d minutes and %d seconds", days, hours, minutes, seconds_left);
        }

        if (stages.size() == 0)
            qFatal("Training failed. Check training data");
    }

    float classify(const Mat &image) const
    {
        float val;
        for (int i = 0; i < stages.size(); i++)
            if ((val = stages[i]->classify(image)) < 0.0f)
                return val;
        return val;
    }

    void store(QDataStream &stream) const
    {
        stream << stages.size();
        foreach (const Classifier *stage, stages)
            stage->store(stream);
    }

    void load(QDataStream &stream)
    {
        int _numStages;
        stream >> _numStages;
        for (int i = 0; i < _numStages; i++) {
            Classifier *tempStage = Factory<Classifier>::make("." + description);
            tempStage->load(stream);
            stages.append(tempStage);
        }
    }

private:
    void printStats(QList<float> &labels, int numPos, int numNeg)
    {
        float TAR = (float)labels.count(1.0f) / (float)numPos;
        float FAR = (float)labels.count(0.0f) / (float)numNeg;

        cout << "+----+---------+---------+" << endl;
        cout << "|  L |  Using  |    %    |" << endl;
        cout << "+----+---------+---------+" << endl;
        cout << "| POS|"; cout.width(9); cout << right << labels.count(1.0f) << "|"; cout.width(9); cout << right << TAR << "|" << endl;
        cout << "| NEG|"; cout.width(9); cout << right << labels.count(0.0f) << "|"; cout.width(9); cout << right << FAR << "|" << endl;
        cout << "+----+---------+---------+" << endl;
    }

    bool updateTrainingSet(QList<Mat> &images, QList<float> &labels, int numNeg)
    {
        int passedPos = 0, passedNeg = 0, i = 0;
        while (i < images.size()) {
            if (classify(images[i]) < 0.0f) {
                images.removeAt(i);
                labels.removeAt(i);
            } else {
                labels[i] == 0.0f ? passedNeg++ : passedPos++;
                i++;
            }
        }

        if (passedPos == 0 || passedNeg == 0) {
            qDebug("Unable to update training set. Remaining samples: %d POS and %d NEG", passedPos, passedNeg);
            qDebug() << "END>";
            return false;
        }

        float FAR = ( (float)passedNeg / (float)numNeg );

        if (FAR < maxFAR) {
            qDebug("FAR is belowed desired level. Training is finished!");
            qDebug() << "END>";
            return false;
        }
        return true;
    }
};

BR_REGISTER(Classifier, CascadeClassifier)

} // namespace br

#include "cascade.moc"<|MERGE_RESOLUTION|>--- conflicted
+++ resolved
@@ -1,7 +1,6 @@
+#include <iostream>
 #include "openbr_internal.h"
 #include "openbr/openbr_plugin.h"
-#include "openbr/core/boost.h"
-#include "openbr/core/opencvutils.h"
 
 using namespace cv;
 using namespace std;
@@ -24,22 +23,8 @@
 
     void train(const QList<Mat> &_images, const QList<float> &_labels)
     {
-<<<<<<< HEAD
         if (description.isEmpty())
             qFatal("Need a classifier description!");
-=======
-        cascadeResource.setResourceMaker(new CascadeResourceMaker(model));
-        if (model == "Ear" || model == "Eye" || model == "FrontalFace" || model == "ProfileFace")
-            this->trainable = false;
-    }
-    
-    // Train transform
-    void train(const TemplateList& data)
-    {
-        // Don't train if we're using OpenCV's prebuilt cascades
-        if (model == "Ear" || model == "Eye" || model == "FrontalFace" || model == "ProfileFace")
-            return;
->>>>>>> 51bb9ca5
 
         QList<Mat> images(_images); // mutable copy
         QList<float> labels(_labels); // mutable copy
