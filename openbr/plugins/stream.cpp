#include <QReadWriteLock>
#include <QWaitCondition>
#include <QThreadPool>
#include <QSemaphore>
#include <QMap>
#include <opencv/highgui.h>
#include <QtConcurrent>
#include "openbr_internal.h"

#include "openbr/core/common.h"
#include "openbr/core/opencvutils.h"
#include "openbr/core/qtutils.h"

using namespace cv;

namespace br
{

class Idiocy : public QObject
{
    Q_OBJECT
public:
    enum StreamModes { StreamVideo,
                     DistributeFrames,
                     Auto};

    Q_ENUMS(StreamModes)
};

class FrameData
{
public:
    int sequenceNumber;
    TemplateList data;
};

// A buffer shared between adjacent processing stages in a stream
class SharedBuffer
{
public:
    SharedBuffer() {}
    virtual ~SharedBuffer() {}

    virtual void addItem(FrameData * input)=0;
    virtual void reset()=0;

    virtual FrameData * tryGetItem()=0;
    virtual int size()=0;
};

// for n - 1 boundaries, multiple threads call addItem, the frames are
// sequenced based on FrameData::sequence_number, and calls to getItem
// receive them in that order
class SequencingBuffer : public SharedBuffer
{
public:
    SequencingBuffer()
    {
        next_target = 0;
    }

    void addItem(FrameData * input)
    {
        QMutexLocker bufferLock(&bufferGuard);

        buffer.insert(input->sequenceNumber, input);
    }

    FrameData * tryGetItem()
    {
        QMutexLocker bufferLock(&bufferGuard);

        if (buffer.empty() || buffer.begin().key() != this->next_target) {
            return NULL;
        }

        QMap<int, FrameData *>::Iterator result = buffer.begin();

        if (next_target != result.value()->sequenceNumber) {
            qFatal("mismatched targets!");
        }

        next_target = next_target + 1;

        FrameData * output = result.value();
        buffer.erase(result);
        return output;
    }

    virtual int size()
    {
        QMutexLocker lock(&bufferGuard);
        return buffer.size();
    }
    virtual void reset()
    {
        if (size() != 0)
            qDebug("Sequencing buffer has non-zero size during reset!");

        QMutexLocker lock(&bufferGuard);
        next_target = 0;
    }


private:
    QMutex bufferGuard;
    int next_target;

    QMap<int, FrameData *> buffer;
};

// For 1 - 1 boundaries, a double buffering scheme
// Producer/consumer read/write from separate buffers, and switch if their
// buffer runs out/overflows. Synchronization is handled by a read/write lock
// threads are "reading" if they are adding to/removing from their individual
// buffer, and writing if they access or swap with the other buffer.
class DoubleBuffer : public SharedBuffer
{
public:
    DoubleBuffer()
    {
        inputBuffer = &buffer1;
        outputBuffer = &buffer2;
    }

    int size()
    {
        QReadLocker readLock(&bufferGuard);
        return inputBuffer->size() + outputBuffer->size();
    }

    // called from the producer thread
    void addItem(FrameData * input)
    {
        QReadLocker readLock(&bufferGuard);
        inputBuffer->append(input);
    }

    FrameData * tryGetItem()
    {
        QReadLocker readLock(&bufferGuard);

        // There is something for us to get
        if (!outputBuffer->empty()) {
            FrameData * output = outputBuffer->first();
            outputBuffer->removeFirst();
            return output;
        }

        // Outputbuffer is empty, try to swap with the input buffer, we need a
        // write lock to do that.
        readLock.unlock();
        QWriteLocker writeLock(&bufferGuard);

        // Nothing on the input buffer either?
        if (inputBuffer->empty()) {
            return NULL;
        }

        // input buffer is non-empty, so swap the buffers
        std::swap(inputBuffer, outputBuffer);

        // Return a frame
        FrameData * output = outputBuffer->first();
        outputBuffer->removeFirst();
        return output;
    }

    virtual void reset()
    {
        if (this->size() != 0)
            qDebug("Shared buffer has non-zero size during reset!");
    }


private:
    // The read-write lock. The thread adding to this buffer can add
    // to the current input buffer if it has a read lock. The thread
    // removing from this buffer can remove things from the current
    // output buffer if it has a read lock, or swap the buffers if it
    // has a write lock.
    QReadWriteLock bufferGuard;

    // The buffer that is currently being added to
    QList<FrameData *> * inputBuffer;
    // The buffer that is currently being removed from
    QList<FrameData *> * outputBuffer;

    // The buffers pointed at by inputBuffer/outputBuffer
    QList<FrameData *> buffer1;
    QList<FrameData *> buffer2;
};

// Given a template as input, return N templates as output, one at a time on subsequent
// calls to getNext
class TemplateProcessor
{
public:
    virtual ~TemplateProcessor() {}
    virtual bool open(Template & input)=0;
    virtual bool isOpen()=0;
    virtual void close()=0;
    virtual bool getNextTemplate(Template & output)=0;
protected:
    Template basis;
};

static QMutex openLock;

// Read a video frame by frame using cv::VideoCapture
class VideoReader : public TemplateProcessor
{
public:
    VideoReader() {}

    bool open(Template &input)
    {
        basis = input;

        // We can open either files (well actually this includes addresses of ip cameras
        // through ffmpeg), or webcams. Webcam VideoCaptures are created through a separate
        // overload of open that takes an integer, not a string.
        // So, does this look like an integer?
        bool is_int = false;
        int anInt = input.file.name.toInt(&is_int);
        if (is_int)
        {
            bool rc = video.open(anInt);

            if (!rc)
            {
                qDebug("open failed!");
            }
            if (!video.isOpened())
            {
                qDebug("Video not open!");
            }
        } else {
            // Yes, we should specify absolute path:
            // http://stackoverflow.com/questions/9396459/loading-a-video-in-opencv-in-python
            QString fileName = (Globals->path.isEmpty() ? "" : Globals->path + "/") + input.file.name;
            // On windows, this appears to not be thread-safe
            QMutexLocker lock(&openLock);
            video.open(QFileInfo(fileName).absoluteFilePath().toStdString());
        }

        return video.isOpened();
    }

    bool isOpen() { return video.isOpened(); }

    void close() { video.release(); }

    bool getNextTemplate(Template & output)
    {
        if (!isOpen()) {
            qDebug("video source is not open");
            return false;
        }
        output.file = basis.file;
        output.m() = cv::Mat();

        cv::Mat temp;
        bool res = video.read(temp);

        if (!res) {
            // The video capture broke, return false.
            output.m() = cv::Mat();
            close();
            return false;
        }

        // This clone is critical, if we don't do it then the matrix will
        // be an alias of an internal buffer of the video source, leading
        // to various problems later.
        output.m() = temp.clone();
        return true;
    }
protected:
    cv::VideoCapture video;
};


class DirectReturn : public TemplateProcessor
{
public:
    DirectReturn()
    {
        data_ok = false;
    }

    // We don't do anything, just prepare to return input when getNext is called.
    bool open(Template &input)
    {
        basis = input;
        data_ok =true;
        return data_ok;
    }

    bool isOpen() { return data_ok; }

    void close()
    {
        data_ok = false;
        basis.clear();
    }

    bool getNextTemplate(Template & output)
    {
        if (!data_ok)
            return false;
        output = basis;
        data_ok = false;
        return true;
    }

protected:
    // Have we sent our template yet?
    bool data_ok;
};


// Interface for sequentially getting data from some data source.
// Given a TemplateList, return single template frames sequentially by applying a TemplateProcessor
// to each individual template.
class DataSource
{
public:
    DataSource(int maxFrames=500)
    {
        // The sequence number of the last frame
        final_frame = -1;
        for (int i=0; i < maxFrames;i++)
        {
            allFrames.addItem(new FrameData());
        }
        frameSource = NULL;
    }

    virtual ~DataSource()
    {
        while (true)
        {
            FrameData * frame = allFrames.tryGetItem();
            if (frame == NULL)
                break;
            delete frame;
        }
    }

    void close()
    {
        if (this->frameSource)
        {
            frameSource->close();
            delete frameSource;
            frameSource = NULL;
        }
    }

    int size()
    {
        return this->templates.size();
    }

    bool open(const TemplateList & input, br::Idiocy::StreamModes _mode)
    {
        // Set up variables specific to us
        current_template_idx = 0;
        templates = input;
        mode = _mode;

        is_broken = false;
        allReturned = false;

        // The last frame isn't initialized yet
        final_frame = -1;
        // Start our sequence numbers from the input index
        next_sequence_number = 0;

        // Actually open the data source
        bool open_res = openNextTemplate();

        // We couldn't open the data source
        if (!open_res) {
            is_broken = true;
            return false;
        }

        // Try to get a frame from the global pool
        FrameData * firstFrame = allFrames.tryGetItem();

        // If this fails, things have gone pretty badly.
        if (firstFrame == NULL) {
            is_broken = true;
            return false;
        }

        // Read a frame from the video source
        bool res = getNextFrame(*firstFrame);

        // the data source broke already, we couldn't even get one frame
        // from it even though it claimed to have opened successfully.
        if (!res) {
            is_broken = true;
            return false;
        }

        // We read one frame ahead of the last one returned, this allows
        // us to know which frame is the final frame when we return it.
        lookAhead.append(firstFrame);
        return true;
    }


    // non-blocking version of getFrame
    // Returns a NULL FrameData if too many frames are out, or the
    // data source is broken. Sets last_frame to true iff the FrameData
    // returned is the last valid frame, and the data source is now broken.
    FrameData * tryGetFrame(bool & last_frame)
    {
        last_frame = false;

        if (is_broken) {
            return NULL;
        }

        // Try to get a FrameData from the pool, if we can't it means too many
        // frames are already out, and we will return NULL to indicate failure
        FrameData * aFrame = allFrames.tryGetItem();
        if (aFrame == NULL)
            return NULL;

        // Try to actually read a frame, if this returns false the data source is broken
        bool res = getNextFrame(*aFrame);

        // The datasource broke, update final_frame
        if (!res)
        {
            QMutexLocker lock(&last_frame_update);
            final_frame = lookAhead.back()->sequenceNumber;
            allFrames.addItem(aFrame);
        }
        else {
            lookAhead.push_back(aFrame);
        }

        // we will return the first frame on the lookAhead buffer
        FrameData * rVal = lookAhead.first();
        lookAhead.pop_front();
        if (rVal->data.empty())
            qDebug("returning empty frame from look ahead!");

        // If this is the last frame, say so
        if (rVal->sequenceNumber == final_frame) {
            last_frame = true;
            is_broken = true;
        }

        return rVal;
    }

    // Return a frame to the pool, returns true if the frame returned was the last
    // frame issued, false otherwise
    bool returnFrame(FrameData * inputFrame)
    {
        int frameNumber = inputFrame->sequenceNumber;

        inputFrame->data.clear();
        inputFrame->sequenceNumber = -1;
        allFrames.addItem(inputFrame);

        bool rval = false;

        QMutexLocker lock(&last_frame_update);

        if (frameNumber == final_frame) {
            // We just received the last frame, better pulse
            allReturned = true;
            lastReturned.wakeAll();
            rval = true;
        }

        return rval;
    }

    bool waitLast()
    {
        QMutexLocker lock(&last_frame_update);

        while (!allReturned)
        {
            // This would be a safer wait if we used a timeout, but
            // theoretically that should never matter.
            lastReturned.wait(&last_frame_update);
        }
        return true;
    }

protected:

    bool openNextTemplate()
    {
        if (this->current_template_idx >= this->templates.size())
            return false;

        bool open_res = false;
        while (!open_res)
        {
            if (frameSource)
                frameSource->close();

            if (mode == br::Idiocy::Auto)
            {
                delete frameSource;
                if (this->templates[this->current_template_idx].empty())
                    frameSource = new VideoReader();
                else
                    frameSource = new DirectReturn();
            }
            else if (mode == br::Idiocy::DistributeFrames)
            {
                if (!frameSource)
                    frameSource = new DirectReturn();
            }
            else if (mode == br::Idiocy::StreamVideo)
            {
                if (!frameSource)
                    frameSource = new VideoReader();
            }

            open_res = frameSource->open(this->templates[current_template_idx]);
            if (!open_res)
            {
                current_template_idx++;
                if (current_template_idx >= this->templates.size())
                    return false;
            }
        }
        return true;
    }

    bool getNextFrame(FrameData & output)
    {
        bool got_frame = false;

        Template aTemplate;

        while (!got_frame)
        {
            got_frame = frameSource->getNextTemplate(aTemplate);

            // OK we got a frame
            if (got_frame) {
                // set the sequence number and tempalte of this frame
                output.sequenceNumber = next_sequence_number;
                output.data.append(aTemplate);
                // set the frame number in the template's metadata
                output.data.last().file.set("FrameNumber", output.sequenceNumber);
                next_sequence_number++;
                return true;
            }

            // advance to the next tempalte in our list
            this->current_template_idx++;
            bool open_res = this->openNextTemplate();

            // couldn't get the next template? nothing to do, otherwise we try to read
            // a frame at the top of this loop.
            if (!open_res) {
                return false;
            }
        }

        return false;
    }

    // Index of the template in the templatelist we are currently reading from
    int current_template_idx;

    // What do we do to each template
    br::Idiocy::StreamModes mode;

    // list of templates we are workign from
    TemplateList templates;

    // processor for the current template
    TemplateProcessor * frameSource;

    int next_sequence_number;
    int final_frame;
    bool is_broken;
    bool allReturned;

    DoubleBuffer allFrames;
    QList<FrameData *> lookAhead;

    QWaitCondition lastReturned;
    QMutex last_frame_update;
};

class ProcessingStage;

class BasicLoop : public QRunnable, public QFutureInterface<void>
{
public:
    BasicLoop()
    {
        this->reportStarted();
    }

    void run();

    QList<ProcessingStage *> * stages;
    int start_idx;
    FrameData * startItem;
};

class ProcessingStage
{
public:
    friend class DirectStreamTransform;
public:
    ProcessingStage(int nThreads = 1)
    {
        thread_count = nThreads;
    }
    virtual ~ProcessingStage() {}

    virtual FrameData* run(FrameData * input, bool & should_continue)=0;

    virtual bool tryAcquireNextStage(FrameData *& input)=0;

    int stage_id;

    virtual void reset()=0;

    virtual void status()=0;

protected:
    int thread_count;

    SharedBuffer * inputBuffer;
    ProcessingStage * nextStage;
    QList<ProcessingStage *> * stages;
    QThreadPool * threads;
    Transform * transform;

};

void BasicLoop::run()
{
    int current_idx = start_idx;
    FrameData * target_item = startItem;
    bool should_continue = true;
    forever
    {
        target_item = stages->at(current_idx)->run(target_item, should_continue);
        if (!should_continue) {
            break;
        }
        current_idx++;
        current_idx = current_idx % stages->size();
    }
    this->reportFinished();
}

class MultiThreadStage : public ProcessingStage
{
public:
    MultiThreadStage(int _input) : ProcessingStage(_input) {}

    // Not much to worry about here, we will project the input
    // and try to continue to the next stage.
    FrameData * run(FrameData * input, bool & should_continue)
    {
        if (input == NULL) {
            qFatal("null input to multi-thread stage");
        }

        input->data >> *transform;

        should_continue = nextStage->tryAcquireNextStage(input);

        return input;
    }

    // Called from a different thread than run. Nothing to worry about
    // we offer no restrictions on when loops may enter this stage.
    virtual bool tryAcquireNextStage(FrameData *& input)
    {
        (void) input;
        return true;
    }

    void reset()
    {
        // nothing to do.
    }
    void status(){
        qDebug("multi thread stage %d, nothing to worry about", this->stage_id);
    }
};

class SingleThreadStage : public ProcessingStage
{
public:
    SingleThreadStage(bool input_variance) : ProcessingStage(1)
    {
        currentStatus = STOPPING;
        next_target = 0;
        // If the previous stage is single-threaded, queued inputs
        // are stored in a double buffer
        if (input_variance) {
            this->inputBuffer = new DoubleBuffer();
        }
        // If it's multi-threaded we need to put the inputs back in order
        // before we can use them, so we use a sequencing buffer.
        else {
            this->inputBuffer = new SequencingBuffer();
        }
    }

    ~SingleThreadStage()
    {
        delete inputBuffer;
    }

    void reset()
    {
        QWriteLocker writeLock(&statusLock);
        currentStatus = STOPPING;
        next_target = 0;
        inputBuffer->reset();
    }


    int next_target;
    enum Status
    {
        STARTING,
        STOPPING
    };
    QReadWriteLock statusLock;
    Status currentStatus;

    FrameData * run(FrameData * input, bool & should_continue)
    {
        if (input == NULL)
            qFatal("NULL input to stage %d", this->stage_id);

        if (input->sequenceNumber != next_target)
        {
            qFatal("out of order frames for stage %d, got %d expected %d", this->stage_id, input->sequenceNumber, this->next_target);
        }
        next_target = input->sequenceNumber + 1;

        // Project the input we got
        transform->projectUpdate(input->data);

        should_continue = nextStage->tryAcquireNextStage(input);

        // Is there anything on our input buffer? If so we should start a thread with that.
        QWriteLocker lock(&statusLock);
        FrameData * newItem = inputBuffer->tryGetItem();
        if (!newItem)
        {
            this->currentStatus = STOPPING;
        }
        lock.unlock();

        if (newItem)
            startThread(newItem);

        return input;
    }

    void startThread(br::FrameData * newItem)
    {
        BasicLoop * next = new BasicLoop();
        next->stages = stages;
        next->start_idx = this->stage_id;
        next->startItem = newItem;

        // We start threads with priority equal to their stage id
        // This is intended to ensure progression, we do queued late stage
        // jobs before queued early stage jobs, and so tend to finish frames
        // rather than go stage by stage. In Qt 5.1, priorities are priorities
        // so we use the stage_id directly.
        this->threads->start(next, stage_id);
    }


    // Calledfrom a different thread than run.
    bool tryAcquireNextStage(FrameData *& input)
    {
        inputBuffer->addItem(input);

        QReadLocker lock(&statusLock);
        // Thread is already running, we should just return
        if (currentStatus == STARTING)
        {
            return false;
        }
        // Have to change to a write lock to modify currentStatus
        lock.unlock();

        QWriteLocker writeLock(&statusLock);
        // But someone else might have started a thread in the meantime
        if (currentStatus == STARTING)
        {
            return false;
        }
        // Ok we might start a thread, as long as we can get something back
        // from the input buffer
        input = inputBuffer->tryGetItem();

        if (!input)
            return false;

        currentStatus = STARTING;

        return true;
    }

    void status(){
        qDebug("single thread stage %d, status starting? %d, next %d buffer size %d", this->stage_id, this->currentStatus == SingleThreadStage::STARTING, this->next_target, this->inputBuffer->size());
    }

};

// Semi-functional, doesn't do anything productive outside of stream::train
class CollectSets : public TimeVaryingTransform
{
    Q_OBJECT
public:
    CollectSets() : TimeVaryingTransform(false, false) {}

    QList<TemplateList> sets;

    void projectUpdate(const TemplateList &src, TemplateList &dst)
    {
        (void) dst;
        sets.append(src);
    }

    void train(const TemplateList & data)
    {
        (void) data;
    }

};

// This stage reads new frames from the data source.
class ReadStage : public SingleThreadStage
{
public:
    ReadStage(int activeFrames = 100) : SingleThreadStage(true), dataSource(activeFrames){ }

    DataSource dataSource;

    void reset()
    {
        dataSource.close();
        SingleThreadStage::reset();
    }

    FrameData * run(FrameData * input, bool & should_continue)
    {
        if (input == NULL)
            qFatal("NULL frame in input stage");

        // Can we enter the next stage?
        should_continue = nextStage->tryAcquireNextStage(input);

        // Try to get a frame from the datasource, we keep working on
        // the frame we have, but we will queue another job for the next
        // frame if a frame is currently available.
        QWriteLocker lock(&statusLock);
        bool last_frame = false;
        FrameData * newFrame = dataSource.tryGetFrame(last_frame);

        // Were we able to get a frame?
        if (newFrame) startThread(newFrame);
        // If not this stage will enter a stopped state.
        else {
            currentStatus = STOPPING;
        }

        lock.unlock();

        return input;
    }

    // The last stage, trying to access the first stage
    bool tryAcquireNextStage(FrameData *& input)
    {
        // Return the frame, was it the last one?
        bool was_last = dataSource.returnFrame(input);
        input = NULL;

        // OK we won't continue.
        if (was_last) {
            return false;
        }

        QReadLocker lock(&statusLock);
        // If the first stage is already active we will just end.
        if (currentStatus == STARTING)
        {
            return false;
        }

        // Otherwise we will try to continue, but to do so we have to
        // escalate the lock, and sadly there is no way to do so without
        // releasing the read-mode lock, and getting a new write-mode lock.
        lock.unlock();

        QWriteLocker writeLock(&statusLock);
        // currentStatus might have changed in the gap between releasing the read
        // lock and getting the write lock.
        if (currentStatus == STARTING)
        {
            return false;
        }

        bool last_frame = false;
        // Try to get a frame from the data source, if we get one we will
        // continue to the first stage.
        input = dataSource.tryGetFrame(last_frame);

        if (!input) {
            return false;
        }

        currentStatus = STARTING;

        return true;
    }

    void status(){
        qDebug("Read stage %d, status starting? %d, next frame %d buffer size %d", this->stage_id, this->currentStatus == SingleThreadStage::STARTING, this->next_target, this->dataSource.size());
    }
};

class DirectStreamTransform : public CompositeTransform
{
    Q_OBJECT
public:

    Q_PROPERTY(int activeFrames READ get_activeFrames WRITE set_activeFrames RESET reset_activeFrames)
    Q_PROPERTY(br::Idiocy::StreamModes readMode READ get_readMode WRITE set_readMode RESET reset_readMode)
    BR_PROPERTY(int, activeFrames, 100)
    BR_PROPERTY(br::Idiocy::StreamModes, readMode, br::Idiocy::Auto)

    friend class StreamTransfrom;

    void subProject(QList<TemplateList> & data, int end_idx)
    {
        if (end_idx == 0)
            return;

        CollectSets collector;

        // Set transforms to the start, up to end_idx
        QList<Transform *> backup = this->transforms;
        transforms = backup.mid(0,end_idx);
        // We use collector to retain the project structure at the end of the
        // truncated stream.
        transforms.append(&collector);

        // Reinitialize, we now act as a shorter stream.
        init();

        QList<TemplateList> output;
        for (int i=0; i < data.size(); i++) {
            projectUpdate(data[i], data[i]);
            output.append(collector.sets);
            collector.sets.clear();
        }
        data = output;
        transforms = backup;
    }

    void train(const QList<TemplateList> & data)
    {
        if (!trainable) {
            qWarning("Attempted to train untrainable transform, nothing will happen.");
            return;
        }

        for (int i=0; i < transforms.size(); i++) {
            // OK we have a trainable transform, we need to get input data for it.
            if (transforms[i]->trainable) {
                QList<TemplateList> copy = data;
                // Project from the start to the trainable stage.
                subProject(copy,i);

                transforms[i]->train(copy);
            }
        }
        // Re-initialize because subProject probably messed us up.
        init();
    }

    bool timeVarying() const { return true; }

    void project(const Template &src, Template &dst) const
    {
        (void) src; (void) dst;
        qFatal("nope");
    }

    void projectUpdate(const Template &src, Template &dst)
    {
        (void) src; (void) dst;
        qFatal("whatever");
    }


    virtual void finalize(TemplateList & output)
    {
        (void) output;
        // Nothing in particular to do here, stream calls finalize
        // on all child transforms as part of projectUpdate
    }

    // start processing, consider all templates in src a continuous
    // 'video'
    void projectUpdate(const TemplateList & src, TemplateList & dst)
    {
        dst = src;
        if (src.empty())
            return;

        bool res = readStage->dataSource.open(src,readMode);
        if (!res) {
            qDebug("stream failed to open %s", qPrintable(dst[0].file.name));
            return;
        }

        // Start the first thread in the stream.
        QWriteLocker lock(&readStage->statusLock);
        readStage->currentStatus = SingleThreadStage::STARTING;

        // We have to get a frame before starting the thread
        bool last_frame = false;
        FrameData * firstFrame = readStage->dataSource.tryGetFrame(last_frame);
        if (firstFrame == NULL)
            qFatal("Failed to read first frame of video");

        readStage->startThread(firstFrame);
        lock.unlock();

        // Wait for the stream to process the last frame available from
        // the data source.
        bool wait_res = false;
        wait_res = readStage->dataSource.waitLast();

        // Now that there are no more incoming frames, call finalize
        // on each transform in turn to collect any last templates
        // they wish to issue.
        TemplateList final_output;

        // Push finalize through the stages
        for (int i=0; i < this->transforms.size(); i++)
        {
            TemplateList output_set;
            transforms[i]->finalize(output_set);
            if (output_set.empty())
                continue;

            for (int j=i+1; j < transforms.size();j++)
            {
                transforms[j]->projectUpdate(output_set);
            }
            final_output.append(output_set);
        }

<<<<<<< HEAD
        // Clear dst, since we set it to src so that the datasource could open it
        dst.clear();

        // dst is set to all output received by the final stage, along
        // with anything output via the calls to finalize.
        //dst = collectionStage->getOutput();

=======
        dst.clear();
        // dst is set to all output received by the final stage, along
        // with anything output via the calls to finalize.
>>>>>>> 5020073a
        foreach(const TemplateList & list, collector->sets) {
            dst.append(list);
        }
        collector->sets.clear();

        dst.append(final_output);

        foreach(ProcessingStage * stage, processingStages) {
            stage->reset();
        }
    }


    // Create and link stages
    void init()
    {
        if (transforms.isEmpty()) return;

        for (int i=0; i < processingStages.size();i++)
            delete processingStages[i];
        processingStages.clear();

        // call CompositeTransform::init so that trainable is set
        // correctly.
        CompositeTransform::init();

        // We share a thread pool across streams attached to the same
        // parent tranform, retrieve or create a thread pool based
        // on our parent transform.
        QMutexLocker poolLock(&poolsAccess);
        QHash<QObject *, QThreadPool *>::Iterator it;
        if (!pools.contains(this->parent())) {
            it = pools.insert(this->parent(), new QThreadPool(this->parent()));
            it.value()->setMaxThreadCount(Globals->parallelism);
        }
        else it = pools.find(this->parent());
        threads = it.value();
        poolLock.unlock();

        // Are our children time varying or not? This decides whether
        // we run them in single threaded or multi threaded stages
        stage_variance.clear();
        stage_variance.reserve(transforms.size());
        foreach (const br::Transform *transform, transforms) {
            stage_variance.append(transform->timeVarying());
        }

        // Additionally, we have a separate stage responsible for reading
        // frames from the data source
        readStage = new ReadStage(activeFrames);

        processingStages.push_back(readStage);
        readStage->stage_id = 0;
        readStage->stages = &this->processingStages;
        readStage->threads = this->threads;

        // Initialize and link a processing stage for each of our child
        // transforms.
        int next_stage_id = 1;
        bool prev_stage_variance = true;
        for (int i =0; i < transforms.size(); i++)
        {
            if (stage_variance[i])
                // Whether or not the previous stage is multi-threaded controls
                // the type of input buffer we need in a single threaded stage.
                processingStages.append(new SingleThreadStage(prev_stage_variance));
            else
                processingStages.append(new MultiThreadStage(Globals->parallelism));

            processingStages.last()->stage_id = next_stage_id++;

            // link nextStage pointers, the stage we just appeneded is i+1 since
            // the read stage was added before this loop
            processingStages[i]->nextStage = processingStages[i+1];

            processingStages.last()->stages = &this->processingStages;
            processingStages.last()->threads = this->threads;

            processingStages.last()->transform = transforms[i];
            prev_stage_variance = stage_variance[i];
        }

        // We also have the last stage, which just puts the output of the
        // previous stages on a template list.
        collectionStage = new SingleThreadStage(prev_stage_variance);
        collectionStage->transform = this->collector.data();


        processingStages.append(collectionStage);
        collectionStage->stage_id = next_stage_id;
        collectionStage->stages = &this->processingStages;
        collectionStage->threads = this->threads;

        // the last transform stage points to collection stage
        processingStages[processingStages.size() - 2]->nextStage = collectionStage;

        // And the collection stage points to the read stage, because this is
        // a ring buffer.
        collectionStage->nextStage = readStage;
    }

    DirectStreamTransform()
    {
        this->collector = QSharedPointer<CollectSets>(new CollectSets());
    }

    ~DirectStreamTransform()
    {
        // Delete all the stages
        for (int i = 0; i < processingStages.size(); i++) {
            delete processingStages[i];
        }
        processingStages.clear();
    }

protected:
    QList<bool> stage_variance;

    ReadStage * readStage;
    SingleThreadStage * collectionStage;
    QSharedPointer<CollectSets> collector;

    QList<ProcessingStage *> processingStages;

    // This is a map from parent transforms (of Streams) to thread pools. Rather
    // than starting threads on the global thread pool, Stream uses separate thread pools
    // keyed on their parent transform. This is necessary because stream's project starts
    // threads, then enters an indefinite wait for them to finish. Since we are starting
    // threads using thread pools, threads themselves are a limited resource. Therefore,
    // the type of hold and wait done by stream project can lead to deadlock unless
    // resources are ordered in such a way that a circular wait will not occur. The points
    // of this hash is to introduce a resource ordering (on threads) that mirrors the structure
    // of the algorithm. So, as long as the structure of the algorithm is a DAG, the wait done
    // by stream project will not be circular, since every thread in stream project is waiting
    // for threads at a lower level to do the work.
    // This issue doesn't come up in distribute, since a thread waiting on a QFutureSynchronizer
    // will steal work from those jobs, so in that sense distribute isn't doing a hold and wait.
    // Waiting for a QFutureSynchronzier isn't really possible here since stream runs an indeteriminate
    // number of jobs.
    static QHash<QObject *, QThreadPool *> pools;
    static QMutex poolsAccess;
    QThreadPool * threads;

    void _project(const Template &src, Template &dst) const
    {
        (void) src; (void) dst;
        qFatal("nope");
    }
    void _project(const TemplateList & src, TemplateList & dst) const
    {
        (void) src; (void) dst;
        qFatal("nope");
    }
};

QHash<QObject *, QThreadPool *> DirectStreamTransform::pools;
QMutex DirectStreamTransform::poolsAccess;

BR_REGISTER(Transform, DirectStreamTransform)

class StreamTransform : public WrapperTransform
{
    Q_OBJECT

public:
    StreamTransform() : WrapperTransform(false)
    {
    }

    Q_PROPERTY(int activeFrames READ get_activeFrames WRITE set_activeFrames RESET reset_activeFrames)
    Q_PROPERTY(br::Idiocy::StreamModes readMode READ get_readMode WRITE set_readMode RESET reset_readMode)

    BR_PROPERTY(int, activeFrames, 100)
    BR_PROPERTY(br::Idiocy::StreamModes, readMode, br::Idiocy::Auto)

    bool timeVarying() const { return true; }

    void project(const Template &src, Template &dst) const
    {
        basis.project(src,dst);
    }

    void projectUpdate(const Template &src, Template &dst)
    {
        basis.projectUpdate(src,dst);
    }
    void projectUpdate(const TemplateList & src, TemplateList & dst)
    {
        basis.projectUpdate(src,dst);
    }

    void train(const QList<TemplateList> & data)
    {
        basis.train(data);
    }

    virtual void finalize(TemplateList & output)
    {
        (void) output;
        // Nothing in particular to do here, stream calls finalize
        // on all child transforms as part of projectUpdate
    }

    // reinterpret transform, set up the actual stream. We can only reinterpret pipes
    void init()
    {
        if (!transform)
            return;

        trainable = transform->trainable;

        basis.setParent(this->parent());
        basis.transforms.clear();
        basis.activeFrames = this->activeFrames;
        basis.readMode = this->readMode;

        // We need at least a CompositeTransform * to acess transform's children.
        CompositeTransform * downcast = dynamic_cast<CompositeTransform *> (transform);

        // If this isn't even a composite transform, or it's not a pipe, just set up
        // basis with 1 stage.
        if (!downcast || QString(transform->metaObject()->className()) != "br::PipeTransform")
        {
            basis.transforms.append(transform);
            basis.init();
            return;
        }
        if (downcast->transforms.empty())
        {
            qWarning("Trying to set up empty stream");
            basis.init();
            return;
        }

        // OK now we will regroup downcast's children
        QList<QList<Transform *> > sets;
        sets.append(QList<Transform *> ());
        sets.last().append(downcast->transforms[0]);
        if (downcast->transforms[0]->timeVarying())
            sets.append(QList<Transform *> ());

        for (int i=1;i < downcast->transforms.size(); i++) {
            // If this is time varying it becomse its own stage
            if (downcast->transforms[i]->timeVarying()) {
                // If a set was already active, we add another one
                if (!sets.last().empty()) {
                    sets.append(QList<Transform *>());
                }
                // add the item
                sets.last().append(downcast->transforms[i]);
                // Add another set to indicate separation.
                sets.append(QList<Transform *>());
            }
            // otherwise, we can combine non time-varying stages
            else {
                sets.last().append(downcast->transforms[i]);
            }

        }
        if (sets.last().empty())
            sets.removeLast();

        QList<Transform *> transform_set;
        transform_set.reserve(sets.size());
        for (int i=0; i < sets.size(); i++) {
            // If this is a single transform set, we add that to the list
            if (sets[i].size() == 1 ) {
                transform_set.append(sets[i].at(0));
            }
            //otherwise we build a pipe
            else {
                CompositeTransform * pipe = dynamic_cast<CompositeTransform *>(Transform::make("Pipe([])", this));
                pipe->transforms = sets[i];
                pipe->init();
                transform_set.append(pipe);
            }
        }

        basis.transforms = transform_set;
        basis.init();
    }

    Transform * smartCopy()
    {
        // We just want the DirectStream to begin with, so just return a copy of that.
        DirectStreamTransform * res = (DirectStreamTransform *) basis.smartCopy();
        res->activeFrames = this->activeFrames;
        return res;
    }


private:
    DirectStreamTransform basis;
};

BR_REGISTER(Transform, StreamTransform)

} // namespace br

#include "stream.moc"
<|MERGE_RESOLUTION|>--- conflicted
+++ resolved
@@ -1077,7 +1077,6 @@
             final_output.append(output_set);
         }
 
-<<<<<<< HEAD
         // Clear dst, since we set it to src so that the datasource could open it
         dst.clear();
 
@@ -1085,11 +1084,8 @@
         // with anything output via the calls to finalize.
         //dst = collectionStage->getOutput();
 
-=======
-        dst.clear();
         // dst is set to all output received by the final stage, along
         // with anything output via the calls to finalize.
->>>>>>> 5020073a
         foreach(const TemplateList & list, collector->sets) {
             dst.append(list);
         }
