--- conflicted
+++ resolved
@@ -7,42 +7,6 @@
 namespace br
 {
 
-<<<<<<< HEAD
-=======
-static void storeModel(const CvStatModel &model, QDataStream &stream)
-{
-    // Create local file
-    QTemporaryFile tempFile;
-    tempFile.open();
-    tempFile.close();
-
-    // Save MLP to local file
-    model.save(qPrintable(tempFile.fileName()));
-
-    // Copy local file contents to stream
-    tempFile.open();
-    QByteArray data = tempFile.readAll();
-    tempFile.close();
-    stream << data;
-}
-
-static void loadModel(CvStatModel &model, QDataStream &stream)
-{
-    // Copy local file contents from stream
-    QByteArray data;
-    stream >> data;
-
-    // Create local file
-    QTemporaryFile tempFile(QDir::tempPath()+"/"+QString::number(rand()));
-    tempFile.open();
-    tempFile.write(data);
-    tempFile.close();
-
-    // Load MLP from local file
-    model.load(qPrintable(tempFile.fileName()));
-}
-
->>>>>>> f61b9ea5
 /*!
  * \ingroup transforms
  * \brief Wraps OpenCV's random trees framework
@@ -80,12 +44,12 @@
 
     void load(QDataStream &stream)
     {
-        loadModel(forest,stream);
+        OpenCVUtils::loadModel(forest,stream);
     }
 
     void store(QDataStream &stream) const
     {
-        storeModel(forest,stream);
+        OpenCVUtils::storeModel(forest,stream);
     }
 
     void init()
@@ -273,12 +237,9 @@
 
     void load(QDataStream &stream)
     {
-<<<<<<< HEAD
         OpenCVUtils::loadModel(forest,stream);
-=======
-        loadModel(forest,stream);
         if (!useRegressionValue) fillNodes();
->>>>>>> f61b9ea5
+
     }
 
     void store(QDataStream &stream) const
