#include <opencv2/ml/ml.hpp>
#include <opencv2/core/core_c.h>

#include "openbr_internal.h"
#include "openbr/core/opencvutils.h"

#include <QString>
#include <QTemporaryFile>

using namespace std;
using namespace cv;

namespace br
{

static void storeModel(const CvStatModel &model, QDataStream &stream)
{
    // Create local file
    QTemporaryFile tempFile;
    tempFile.open();
    tempFile.close();

    // Save MLP to local file
    model.save(qPrintable(tempFile.fileName()));

    // Copy local file contents to stream
    tempFile.open();
    QByteArray data = tempFile.readAll();
    tempFile.close();
    stream << data;
}

static void loadModel(CvStatModel &model, QDataStream &stream)
{
    // Copy local file contents from stream
    QByteArray data;
    stream >> data;

    // Create local file
    QTemporaryFile tempFile(QDir::tempPath()+"/model");
    tempFile.open();
    tempFile.write(data);
    tempFile.close();

    // Load MLP from local file
    model.load(qPrintable(tempFile.fileName()));
}

/*!
 * \ingroup transforms
 * \brief Wraps OpenCV's random trees framework
 * \author Scott Klum \cite sklum
 * \brief http://docs.opencv.org/modules/ml/doc/random_trees.html
 */
class ForestTransform : public Transform
{
    Q_OBJECT
    Q_PROPERTY(bool classification READ get_classification WRITE set_classification RESET reset_classification STORED false)
    Q_PROPERTY(float splitPercentage READ get_splitPercentage WRITE set_splitPercentage RESET reset_splitPercentage STORED false)
    Q_PROPERTY(int maxDepth READ get_maxDepth WRITE set_maxDepth RESET reset_maxDepth STORED false)
    Q_PROPERTY(int maxTrees READ get_maxTrees WRITE set_maxTrees RESET reset_maxTrees STORED false)
    Q_PROPERTY(float forestAccuracy READ get_forestAccuracy WRITE set_forestAccuracy RESET reset_forestAccuracy STORED false)
    Q_PROPERTY(bool returnConfidence READ get_returnConfidence WRITE set_returnConfidence RESET reset_returnConfidence STORED false)
    Q_PROPERTY(bool overwriteMat READ get_overwriteMat WRITE set_overwriteMat RESET reset_overwriteMat STORED false)
    Q_PROPERTY(QString inputVariable READ get_inputVariable WRITE set_inputVariable RESET reset_inputVariable STORED false)
    Q_PROPERTY(QString outputVariable READ get_outputVariable WRITE set_outputVariable RESET reset_outputVariable STORED false)
    BR_PROPERTY(bool, classification, true)
    BR_PROPERTY(float, splitPercentage, .01)
    BR_PROPERTY(int, maxDepth, std::numeric_limits<int>::max())
    BR_PROPERTY(int, maxTrees, 10)
    BR_PROPERTY(float, forestAccuracy, .1)
    BR_PROPERTY(bool, returnConfidence, true)
    BR_PROPERTY(bool, overwriteMat, true)
    BR_PROPERTY(QString, inputVariable, "Label")
    BR_PROPERTY(QString, outputVariable, "")

    CvRTrees forest;

    void train(const TemplateList &data)
    {
        Mat samples = OpenCVUtils::toMat(data.data());
        Mat labels = OpenCVUtils::toMat(File::get<float>(data, inputVariable));

        Mat types = Mat(samples.cols + 1, 1, CV_8U);
        types.setTo(Scalar(CV_VAR_NUMERICAL));

        if (classification) {
            types.at<char>(samples.cols, 0) = CV_VAR_CATEGORICAL;
        } else {
            types.at<char>(samples.cols, 0) = CV_VAR_NUMERICAL;
        }

        int minSamplesForSplit = data.size()*splitPercentage;
        forest.train( samples, CV_ROW_SAMPLE, labels, Mat(), Mat(), types, Mat(),
                    CvRTParams(maxDepth,
                               minSamplesForSplit,
                               0,
                               false,
                               2,
                               0, // priors
                               false,
                               0,
                               maxTrees,
                               forestAccuracy,
                               CV_TERMCRIT_ITER | CV_TERMCRIT_EPS));

        qDebug() << "Number of trees:" << forest.get_tree_count();
    }

    void project(const Template &src, Template &dst) const
    {
        dst = src;

        float response;
        if (classification && returnConfidence) {
            // Fuzzy class label
            response = forest.predict_prob(src.m().reshape(1,1));
        } else {
            response = forest.predict(src.m().reshape(1,1));
        }

        if (overwriteMat) {
            dst.m() = Mat(1, 1, CV_32F);
            dst.m().at<float>(0, 0) = response;
        } else {
            dst.file.set(outputVariable, response);
        }
    }

    void load(QDataStream &stream)
    {
        loadModel(forest,stream);
    }

    void store(QDataStream &stream) const
    {
        storeModel(forest,stream);
    }

    void init()
    {
        if (outputVariable.isEmpty())
            outputVariable = inputVariable;
    }
};

BR_REGISTER(Transform, ForestTransform)
/*
class Stage
{
public:
    Stage() { threshold = -FLT_MAX; params = CvBoostParams(); }
    Stage(const CvBoostParams &_params) { threshold = -FLT_MAX; params = _params; }

    ~Stage() {}

    QList<int> feature_indices() const { return featureIndicesList; }

    bool train(const Mat &data, const Mat &labels, const Mat &samp_mask, float minTAR)
    {
<<<<<<< HEAD
        Mat types = Mat(data.cols + 1, 1, CV_8U);
        types.setTo(Scalar(CV_VAR_NUMERICAL));
        types.at<char>(data.cols, 0) = CV_VAR_CATEGORICAL;

        Mat tData = data.clone();

        for (int i = 0; i < max_count; i++) {
            if (!boost.train(tData, CV_ROW_SAMPLE, labels, Mat(), Mat(), types, Mat(), params, false))
                return false;

            //updateVisited(tData);
            setThreshold(tData, labels, minTAR);
            if (isErrDesired(tData, labels, minTAR, maxFAR)) {
                return true;
            } else if (i < max_count-1) {
                CvBoostParams newParams = params;
                newParams.weak_count++;
                boost.clear();
                params = newParams;
            } else {
                qWarning("Did not achieve desired TAR and FAR values with %d weak classifiers.", params.weak_count);
            }
        }
=======
        featureIndicesMask = Mat::zeros(1, data.cols, data.type());
        if (!boost.train(data, CV_ROW_SAMPLE, labels, Mat(), samp_mask, Mat(), Mat(), params, true))
            return false;

        updateVisited();
        calcThreshold(data, labels, minTAR);
>>>>>>> d5659fac

        return true;
    }

    float predict(const Mat &response, bool useMask = false, bool raw = false) const
    {
        float val = sum(useMask ? mask(response) : response)[0];
        if (raw)
            return val;
<<<<<<< HEAD
        return val >= threshold ? 1 : 0;
=======
        return val - threshold > FLT_EPSILON ? 1.0f : -1.0f;
>>>>>>> d5659fac
    }

    void load(QDataStream &stream)
    {
        loadModel(boost, stream);
        params = boost.get_params();
        stream >> threshold;
        stream >> featureIndicesList;
        stream >> featureIndicesMask;
    }

    void store(QDataStream &stream) const
    {
        storeModel(boost, stream);
        stream << threshold;
        stream << featureIndicesList;
        stream << featureIndicesMask;
    }

    void visited()
    {
        CvSeq *classifiers = boost.get_weak_predictors();
        CvSeqReader reader;
        cvStartReadSeq(classifiers, &reader);

        for (int i=0; i<classifiers->total; i++) {
            cvSetSeqReaderPos(&reader, i);
            CvBoostTree* tree;
            CV_READ_SEQ_ELEM(tree, reader);
            qDebug() << tree->get_root()->split->var_idx;
        }
    }

private:
    CvBoost boost;
    CvBoostParams params;
    float threshold;
    QList<int> featureIndicesList;
    Mat featureIndicesMask;

    void updateVisited()
    {
        CvSeq *classifiers = boost.get_weak_predictors();
        CvSeqReader reader;
        cvStartReadSeq(classifiers, &reader);
        cvSetSeqReaderPos(&reader, classifiers->total - 1);
        for (int i = 0; i < classifiers->total - 1; i++) {
            CvBoostTree* tree;
            CV_READ_SEQ_ELEM(tree, reader);
            int visitedIdx = tree->get_root()->split->var_idx;
            featureIndicesList.append(visitedIdx); // local feature list
            featureIndicesMask.at<float>(visitedIdx) = 1.0f; // local feature map float to match data type
        }
    }

    inline Mat mask(const Mat &input) const
    {
        Mat response;
        multiply(input, featureIndicesMask, response);
        return response;
    }

    void calcThreshold(const Mat &data, const Mat &labels, float minTAR)
    {
        QList<float> preds;
        for (int i = 0; i < data.rows; i++)
<<<<<<< HEAD
            if (labels.at<float>(i) == 1)
                preds.append(predict(data.row(i), true));
=======
            if (labels.at<int>(i) == 1)
                preds.append(predict(data.row(i), true, true));
>>>>>>> d5659fac

        // preds = raw output for positive classes
        sort(preds.begin(), preds.end());
        int threshIdx = (1 - minTAR) * preds.size();

        // At what threshold do we account for a minTAR TAR rate
        threshold = preds[threshIdx];
    }
<<<<<<< HEAD

    bool isErrDesired(const Mat &data, const Mat &labels, float minTAR, float maxFAR) const
    {
        float TAR, FAR;
        int posCorrect = 0, totalPos = 0;
        int negCorrect = 0, totalNeg = 0;

        for (int i = 0; i < data.rows; i++) {
            float response = predict(data.row(i));
            if (labels.at<float>(i) == 1) {
                totalPos++;
                if (response == 1)
                    posCorrect++;
            } else {
                totalNeg++;
                if (response == 0)
                    negCorrect++;
            }
        }

        TAR = (float)posCorrect / totalPos;
        FAR = 1 - ((float)negCorrect / totalNeg);

        qDebug("| %.4d | %.11f | %.11f |", params.weak_count, TAR, FAR);
        qDebug("+------+---------------+---------------+");

        if (TAR < minTAR || FAR > maxFAR)
            return false;
        return true;
    }
=======
>>>>>>> d5659fac
};
*/
/*!
 * \ingroup transforms
 * \brief Wraps OpenCV's Ada Boost framework
 * \author Scott Klum \cite sklum
 * \brief http://docs.opencv.org/modules/ml/doc/boosting.html
 */
 /*
class CascadeClassifier : public Classifier
{
    Q_OBJECT
    Q_ENUMS(Type)
    Q_ENUMS(SplitCriteria)

    Q_PROPERTY(br::Representation* rep READ get_rep WRITE set_rep RESET reset_rep STORED false)
    Q_PROPERTY(bool ROCMode READ get_ROCMode WRITE set_ROCMode RESET reset_ROCMode STORED false)
    Q_PROPERTY(int numStages READ get_numStages WRITE set_numStages RESET reset_numStages STORED false)
    Q_PROPERTY(float minTAR READ get_minTAR WRITE set_minTAR RESET reset_minTAR STORED false)
    Q_PROPERTY(float maxFAR READ get_maxFAR WRITE set_maxFAR RESET reset_maxFAR STORED false)
    Q_PROPERTY(Type type READ get_type WRITE set_type RESET reset_type STORED false)
    Q_PROPERTY(SplitCriteria splitCriteria READ get_splitCriteria WRITE set_splitCriteria RESET reset_splitCriteria STORED false)
    Q_PROPERTY(int weakCount READ get_weakCount WRITE set_weakCount RESET reset_weakCount STORED false)
    Q_PROPERTY(float trimRate READ get_trimRate WRITE set_trimRate RESET reset_trimRate STORED false)
    Q_PROPERTY(int folds READ get_folds WRITE set_folds RESET reset_folds STORED false)
    Q_PROPERTY(int maxDepth READ get_maxDepth WRITE set_maxDepth RESET reset_maxDepth STORED false)
    Q_PROPERTY(int minNegSamples READ get_minNegSamples WRITE set_minNegSamples RESET reset_minNegSamples STORED false)

public:
    enum Type { Discrete = CvBoost::DISCRETE,
                Real = CvBoost::REAL,
                Logit = CvBoost::LOGIT,
                Gentle = CvBoost::GENTLE};

    enum SplitCriteria { Default = CvBoost::DEFAULT,
                         Gini = CvBoost::GINI,
                         Misclass = CvBoost::MISCLASS,
                         Sqerr = CvBoost::SQERR};

private:
    BR_PROPERTY(br::Representation*, rep, NULL)
    BR_PROPERTY(bool, ROCMode, false)
    BR_PROPERTY(int, numStages, 20)
    BR_PROPERTY(float, minTAR, 0.995)
    BR_PROPERTY(float, maxFAR, 0.5)
    BR_PROPERTY(Type, type, Gentle)
    BR_PROPERTY(SplitCriteria, splitCriteria, Default)
    BR_PROPERTY(int, weakCount, 100)
    BR_PROPERTY(float, trimRate, .95)
    BR_PROPERTY(int, folds, 0)
    BR_PROPERTY(int, maxDepth, 1)
    BR_PROPERTY(int, minNegSamples, 50)

    QList<Stage *> stages;

    void finalize()
    {
        for (int i = 0; i < stages.size(); i++)
            delete stages[i];
    }

    void train(const QList<Mat> &images, const QList<float> &labels)
    {
        Mat data(images.size(), rep->numFeatures(), CV_32FC1);
        Mat _labels = OpenCVUtils::toMat(labels, 1);
        _labels.convertTo(_labels, CV_32SC1);

        for (int i = 0; i < images.size(); i++) {
            Mat image = rep->preprocess(images[i]);
            rep->evaluate(image).copyTo(data.row(i));
        }

        CvBoostParams params;
        params.boost_type = type;
        params.split_criteria = splitCriteria;
        params.weak_count = weakCount;
        params.weight_trim_rate = trimRate;
        params.cv_folds = folds;
        params.max_depth = maxDepth;

        Mat samp_mask(data.rows, 1, CV_8UC1);

        for (int ns = 0; ns < numStages; ns++) {
            qDebug("\n");
            qDebug("+-----+------+---------------+---------------+");
            qDebug("|  S  |  wc  |      TAR      |      FAR      |");
            qDebug("+-----+------+---------------+---------------+");

            Stage *stage = new Stage(params);
            if (!stage->train(data, _labels, samp_mask, minTAR))
                return;
<<<<<<< HEAD
            //stage.visited();
            stages.append(stage);
            if (!updateTrainData(stage, data, _labels))
                return;
=======
            stages.append(stage);
            calcErr(data, _labels);
            updateTrainData(data, samp_mask);
>>>>>>> d5659fac
        }
    }

    float classify(const Mat &image) const
    {
        Mat img = rep->preprocess(image);
<<<<<<< HEAD
        foreach (const Stage &stage, stages) {
            Mat response = rep->evaluate(img, stage.feature_indices());
            if (stage.predict(response) == 0)
=======
        foreach (const Stage *stage, stages) {
            Mat response = rep->evaluate(img, stage->feature_indices());
            if (stage->predict(response) == -1.0f)
>>>>>>> d5659fac
                return -1.0f;
        }
        return 1.0f;
    }

    void load(QDataStream &stream)
    {
        int numStages;
        stream >> numStages;
        for (int i = 0; i < numStages; i++) {
            Stage *stage; stage->load(stream);
            stages.append(stage);
        }
    }

    void store(QDataStream &stream) const
    {
        stream << stages.size();
        foreach (const Stage *stage, stages)
            stage->store(stream);
    }

<<<<<<< HEAD
    bool updateTrainData(const Stage &stage, Mat &data, Mat &labels)
    {
        // This needs to be fixed (keep should be false positives + true positives)
        int keep = 0;
        for (int i = 0; i < data.rows; i++)
            if (labels.at<float>(0, i) == 1 || stage.predict(data.row(i)))
                keep++;
=======
    void calcErr(const Mat &data, const Mat &labels) const
    {
        float TAR, FAR;
        int posWrong = 0, totalPos = 0;
        int negRight = 0, totalNeg = 0;
>>>>>>> d5659fac

        for (int i = 0; i < data.rows; i++) {
<<<<<<< HEAD
            // Keep true positives, and false negatives TODO: optimize
            if (labels.at<float>(0, i) == 1 || stage.predict(data.row(i)) == 1) {
                if (labels.at<float>(0, i) == 1) {
                    data.row(i).copyTo(newData.row(idx));
                    newLabels.at<float>(0, idx) = labels.at<float>(0, i);
                    idx++;
                } else if (labels.at<float>(0, i) == 0) {
                    data.row(i).copyTo(newData.row(idx));
                    newLabels.at<float>(0, idx) = labels.at<float>(0, i);
                    idx++;
                }
            }
        }
        data = newData;
        labels = newLabels;

        // Data size << negative samples << positive samples
        qDebug("Total Data: %d Positive Samples %d Negative Samples %d", labels.cols, countNonZero(labels), labels.cols - countNonZero(labels));
        if (labels.cols - countNonZero(labels) < minNegSamples)
            return false;
        else
            return true;
=======
            int label = labels.at<int>(i);
            label == 1 ? totalPos++ : totalNeg++;
            for (int j = 0; j < stages.size(); j++) {
                if (stages[j]->predict(data.row(i), true) != 1.0f) {
                    if (labels.at<int>(i) == 1)
                        posWrong++;
                    else
                        negRight++;
                }
            }
        }

        TAR = 1 - ((float)posWrong / totalPos);
        FAR = 1 - ((float)negRight / totalNeg);

        int totalWeakCount = 0;
        foreach (const Stage *s, stages)
            totalWeakCount += s->feature_indices().size();

        qDebug("| %.2d | %.4d | %.11f | %.11f |", stages.size(), totalWeakCount, TAR, FAR);
        qDebug("+-----+------+---------------+---------------+");
    }

    void updateTrainData(const Mat &data, Mat &samp_mask)
    {
        Stage *stage = stages.last();
        for (int i = 0; i < samp_mask.rows; i++)
            if ((samp_mask.at<uchar>(i) != 0) && (stage->predict(data.row(i), true, false) == -1.0f))
                samp_mask.at<uchar>(i) = (uchar)0;
>>>>>>> d5659fac
    }
};

//BR_REGISTER(Classifier, CascadeClassifier)

class CascadeTestTransform : public Transform
{
    Q_OBJECT
    Q_PROPERTY(br::Classifier* classifier READ get_classifier WRITE set_classifier RESET reset_classifier STORED false)
    BR_PROPERTY(br::Classifier*, classifier, NULL)

    void train(const TemplateList &data)
    {
        QList<Mat> images;
        foreach (const Template &t, data)
            images.append(t.m());

        QList<float> labels = File::get<float>(data, "Label");

        classifier->train(images, labels);
    }

    void project(const Template &src, Template &dst) const
    {
        (void)src;
        (void)dst;
    }
};

BR_REGISTER(Transform, CascadeTestTransform)
<<<<<<< HEAD

class TransformRepresentation : public Representation
{
    Q_OBJECT
    Q_PROPERTY(br::Transform* transform READ get_transform WRITE set_transform RESET reset_transform STORED false)
    BR_PROPERTY(br::Transform*, transform, NULL)
    Q_PROPERTY(int size READ get_size WRITE set_size RESET reset_size STORED false)
    BR_PROPERTY(int, size, 24)

    Mat evaluate(const Mat &image, const QList<int> &indices) const
    {
        (void) indices;

        Template dst;
        transform->project(Template(File(),image),dst);
        return dst;
    }

    int numFeatures() const
    {
        return size;
    }
};

BR_REGISTER(Representation, TransformRepresentation)

=======
*/
>>>>>>> d5659fac
} // namespace br

#include "tree.moc"<|MERGE_RESOLUTION|>--- conflicted
+++ resolved
@@ -158,38 +158,12 @@
 
     bool train(const Mat &data, const Mat &labels, const Mat &samp_mask, float minTAR)
     {
-<<<<<<< HEAD
-        Mat types = Mat(data.cols + 1, 1, CV_8U);
-        types.setTo(Scalar(CV_VAR_NUMERICAL));
-        types.at<char>(data.cols, 0) = CV_VAR_CATEGORICAL;
-
-        Mat tData = data.clone();
-
-        for (int i = 0; i < max_count; i++) {
-            if (!boost.train(tData, CV_ROW_SAMPLE, labels, Mat(), Mat(), types, Mat(), params, false))
-                return false;
-
-            //updateVisited(tData);
-            setThreshold(tData, labels, minTAR);
-            if (isErrDesired(tData, labels, minTAR, maxFAR)) {
-                return true;
-            } else if (i < max_count-1) {
-                CvBoostParams newParams = params;
-                newParams.weak_count++;
-                boost.clear();
-                params = newParams;
-            } else {
-                qWarning("Did not achieve desired TAR and FAR values with %d weak classifiers.", params.weak_count);
-            }
-        }
-=======
         featureIndicesMask = Mat::zeros(1, data.cols, data.type());
         if (!boost.train(data, CV_ROW_SAMPLE, labels, Mat(), samp_mask, Mat(), Mat(), params, true))
             return false;
 
         updateVisited();
         calcThreshold(data, labels, minTAR);
->>>>>>> d5659fac
 
         return true;
     }
@@ -199,11 +173,7 @@
         float val = sum(useMask ? mask(response) : response)[0];
         if (raw)
             return val;
-<<<<<<< HEAD
-        return val >= threshold ? 1 : 0;
-=======
         return val - threshold > FLT_EPSILON ? 1.0f : -1.0f;
->>>>>>> d5659fac
     }
 
     void load(QDataStream &stream)
@@ -221,20 +191,6 @@
         stream << threshold;
         stream << featureIndicesList;
         stream << featureIndicesMask;
-    }
-
-    void visited()
-    {
-        CvSeq *classifiers = boost.get_weak_predictors();
-        CvSeqReader reader;
-        cvStartReadSeq(classifiers, &reader);
-
-        for (int i=0; i<classifiers->total; i++) {
-            cvSetSeqReaderPos(&reader, i);
-            CvBoostTree* tree;
-            CV_READ_SEQ_ELEM(tree, reader);
-            qDebug() << tree->get_root()->split->var_idx;
-        }
     }
 
 private:
@@ -270,54 +226,13 @@
     {
         QList<float> preds;
         for (int i = 0; i < data.rows; i++)
-<<<<<<< HEAD
-            if (labels.at<float>(i) == 1)
-                preds.append(predict(data.row(i), true));
-=======
             if (labels.at<int>(i) == 1)
                 preds.append(predict(data.row(i), true, true));
->>>>>>> d5659fac
-
-        // preds = raw output for positive classes
+
         sort(preds.begin(), preds.end());
-        int threshIdx = (1 - minTAR) * preds.size();
-
-        // At what threshold do we account for a minTAR TAR rate
+        int threshIdx = (int)((1.0f - minTAR) * preds.size());
         threshold = preds[threshIdx];
     }
-<<<<<<< HEAD
-
-    bool isErrDesired(const Mat &data, const Mat &labels, float minTAR, float maxFAR) const
-    {
-        float TAR, FAR;
-        int posCorrect = 0, totalPos = 0;
-        int negCorrect = 0, totalNeg = 0;
-
-        for (int i = 0; i < data.rows; i++) {
-            float response = predict(data.row(i));
-            if (labels.at<float>(i) == 1) {
-                totalPos++;
-                if (response == 1)
-                    posCorrect++;
-            } else {
-                totalNeg++;
-                if (response == 0)
-                    negCorrect++;
-            }
-        }
-
-        TAR = (float)posCorrect / totalPos;
-        FAR = 1 - ((float)negCorrect / totalNeg);
-
-        qDebug("| %.4d | %.11f | %.11f |", params.weak_count, TAR, FAR);
-        qDebug("+------+---------------+---------------+");
-
-        if (TAR < minTAR || FAR > maxFAR)
-            return false;
-        return true;
-    }
-=======
->>>>>>> d5659fac
 };
 */
 /*!
@@ -344,7 +259,6 @@
     Q_PROPERTY(float trimRate READ get_trimRate WRITE set_trimRate RESET reset_trimRate STORED false)
     Q_PROPERTY(int folds READ get_folds WRITE set_folds RESET reset_folds STORED false)
     Q_PROPERTY(int maxDepth READ get_maxDepth WRITE set_maxDepth RESET reset_maxDepth STORED false)
-    Q_PROPERTY(int minNegSamples READ get_minNegSamples WRITE set_minNegSamples RESET reset_minNegSamples STORED false)
 
 public:
     enum Type { Discrete = CvBoost::DISCRETE,
@@ -361,15 +275,14 @@
     BR_PROPERTY(br::Representation*, rep, NULL)
     BR_PROPERTY(bool, ROCMode, false)
     BR_PROPERTY(int, numStages, 20)
-    BR_PROPERTY(float, minTAR, 0.995)
-    BR_PROPERTY(float, maxFAR, 0.5)
+    BR_PROPERTY(float, minTAR, 0.995f)
+    BR_PROPERTY(float, maxFAR, 0.5f)
     BR_PROPERTY(Type, type, Gentle)
     BR_PROPERTY(SplitCriteria, splitCriteria, Default)
     BR_PROPERTY(int, weakCount, 100)
     BR_PROPERTY(float, trimRate, .95)
     BR_PROPERTY(int, folds, 0)
     BR_PROPERTY(int, maxDepth, 1)
-    BR_PROPERTY(int, minNegSamples, 50)
 
     QList<Stage *> stages;
 
@@ -409,31 +322,18 @@
             Stage *stage = new Stage(params);
             if (!stage->train(data, _labels, samp_mask, minTAR))
                 return;
-<<<<<<< HEAD
-            //stage.visited();
-            stages.append(stage);
-            if (!updateTrainData(stage, data, _labels))
-                return;
-=======
             stages.append(stage);
             calcErr(data, _labels);
             updateTrainData(data, samp_mask);
->>>>>>> d5659fac
         }
     }
 
     float classify(const Mat &image) const
     {
         Mat img = rep->preprocess(image);
-<<<<<<< HEAD
-        foreach (const Stage &stage, stages) {
-            Mat response = rep->evaluate(img, stage.feature_indices());
-            if (stage.predict(response) == 0)
-=======
         foreach (const Stage *stage, stages) {
             Mat response = rep->evaluate(img, stage->feature_indices());
             if (stage->predict(response) == -1.0f)
->>>>>>> d5659fac
                 return -1.0f;
         }
         return 1.0f;
@@ -456,47 +356,13 @@
             stage->store(stream);
     }
 
-<<<<<<< HEAD
-    bool updateTrainData(const Stage &stage, Mat &data, Mat &labels)
-    {
-        // This needs to be fixed (keep should be false positives + true positives)
-        int keep = 0;
-        for (int i = 0; i < data.rows; i++)
-            if (labels.at<float>(0, i) == 1 || stage.predict(data.row(i)))
-                keep++;
-=======
     void calcErr(const Mat &data, const Mat &labels) const
     {
         float TAR, FAR;
         int posWrong = 0, totalPos = 0;
         int negRight = 0, totalNeg = 0;
->>>>>>> d5659fac
 
         for (int i = 0; i < data.rows; i++) {
-<<<<<<< HEAD
-            // Keep true positives, and false negatives TODO: optimize
-            if (labels.at<float>(0, i) == 1 || stage.predict(data.row(i)) == 1) {
-                if (labels.at<float>(0, i) == 1) {
-                    data.row(i).copyTo(newData.row(idx));
-                    newLabels.at<float>(0, idx) = labels.at<float>(0, i);
-                    idx++;
-                } else if (labels.at<float>(0, i) == 0) {
-                    data.row(i).copyTo(newData.row(idx));
-                    newLabels.at<float>(0, idx) = labels.at<float>(0, i);
-                    idx++;
-                }
-            }
-        }
-        data = newData;
-        labels = newLabels;
-
-        // Data size << negative samples << positive samples
-        qDebug("Total Data: %d Positive Samples %d Negative Samples %d", labels.cols, countNonZero(labels), labels.cols - countNonZero(labels));
-        if (labels.cols - countNonZero(labels) < minNegSamples)
-            return false;
-        else
-            return true;
-=======
             int label = labels.at<int>(i);
             label == 1 ? totalPos++ : totalNeg++;
             for (int j = 0; j < stages.size(); j++) {
@@ -526,7 +392,6 @@
         for (int i = 0; i < samp_mask.rows; i++)
             if ((samp_mask.at<uchar>(i) != 0) && (stage->predict(data.row(i), true, false) == -1.0f))
                 samp_mask.at<uchar>(i) = (uchar)0;
->>>>>>> d5659fac
     }
 };
 
@@ -557,36 +422,7 @@
 };
 
 BR_REGISTER(Transform, CascadeTestTransform)
-<<<<<<< HEAD
-
-class TransformRepresentation : public Representation
-{
-    Q_OBJECT
-    Q_PROPERTY(br::Transform* transform READ get_transform WRITE set_transform RESET reset_transform STORED false)
-    BR_PROPERTY(br::Transform*, transform, NULL)
-    Q_PROPERTY(int size READ get_size WRITE set_size RESET reset_size STORED false)
-    BR_PROPERTY(int, size, 24)
-
-    Mat evaluate(const Mat &image, const QList<int> &indices) const
-    {
-        (void) indices;
-
-        Template dst;
-        transform->project(Template(File(),image),dst);
-        return dst;
-    }
-
-    int numFeatures() const
-    {
-        return size;
-    }
-};
-
-BR_REGISTER(Representation, TransformRepresentation)
-
-=======
 */
->>>>>>> d5659fac
 } // namespace br
 
 #include "tree.moc"