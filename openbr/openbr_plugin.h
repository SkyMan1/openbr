--- conflicted
+++ resolved
@@ -307,13 +307,8 @@
 /*!
  * \brief A list of matrices associated with a file.
  *
-<<<<<<< HEAD
- * The br::Template is one of the workhorse classes in OpenBR.
+ * The Template is one of two important data structures in OpenBR (the File is the other).
  * A template represents a biometric at various stages of enrollment and can be modified by br::Transform and compared to other templates with br::Distance.
-=======
- * The Template is one of two important data structures in OpenBR (the File is the other).
- * A template represents a biometric at various stages of enrollment and can be modified br::Transform and compared to other templates with br::Distance.
->>>>>>> 538f8840
  *
  * While there exist many cases (ex. video enrollment, multiple face detects, per-patch subspace learning, ...) where the template will contain more than one matrix,
  * in most cases templates have exactly one matrix in their list representing a single image at various stages of enrollment.
