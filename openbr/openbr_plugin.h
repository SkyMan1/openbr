/* * * * * * * * * * * * * * * * * * * * * * * * * * * * * * * * * * * * * * *
 * Copyright 2012 The MITRE Corporation                                      *
 *                                                                           *
 * Licensed under the Apache License, Version 2.0 (the "License");           *
 * you may not use this file except in compliance with the License.          *
 * You may obtain a copy of the License at                                   *
 *                                                                           *
 *     http://www.apache.org/licenses/LICENSE-2.0                            *
 *                                                                           *
 * Unless required by applicable law or agreed to in writing, software       *
 * distributed under the License is distributed on an "AS IS" BASIS,         *
 * WITHOUT WARRANTIES OR CONDITIONS OF ANY KIND, either express or implied.  *
 * See the License for the specific language governing permissions and       *
 * limitations under the License.                                            *
 * * * * * * * * * * * * * * * * * * * * * * * * * * * * * * * * * * * * * * */

#ifndef BR_OPENBR_PLUGIN_H
#define BR_OPENBR_PLUGIN_H

#ifdef __cplusplus

#include <QDataStream>
#include <QDebug>
#include <QDir>
#include <QFile>
#include <QFileInfo>
#include <QFuture>
#include <QHash>
#include <QList>
#include <QMap>
#include <QPoint>
#include <QPointF>
#include <QRectF>
#include <QScopedPointer>
#include <QSharedPointer>
#include <QString>
#include <QStringList>
#include <QThread>
#include <QTime>
#include <QVariant>
#include <QVector>
#include <opencv2/core/core.hpp>
#include <openbr/openbr.h>
#include <assert.h>

/*!
 * \defgroup cpp_plugin_sdk C++ Plugin SDK
 * \brief Plugin API for extending OpenBR functionality.
 *
 * \code
 * #include <openbr/openbr_plugin.h>
 * \endcode
 *
 * \par Development
 * Plugins should be developed in <tt>openbr/plugins/</tt>.
 * See this folder for numerous examples of existing plugins to follow when writing your own.
 * Plugins may optionally include a <tt>.cmake</tt> file to control build configuration.
 *
 * \par Documentation
 * Plugin documentation should include at least three lines providing the plugin abstraction, a brief explanation, and author.
 * If multiple authors are specified, the last author is assumed to be the current maintainer of the plugin.
 * Plugin authors are encouraged to <tt>\\cite</tt> relevant papers by adding them to <tt>share/openbr/openbr.bib</tt>.
 *
 * \section examples Examples
 * - \ref cpp_face_recognition
 * - \ref cpp_face_recognition_search
 * - \ref cpp_age_estimation
 * - \ref cpp_gender_estimation
 *
 * \subsection cpp_face_recognition Face Recognition
 * \ref cli_face_recognition "Command Line Interface Equivalent"
 * \snippet app/examples/face_recognition.cpp face_recognition
 *
 * \subsection cpp_face_recognition_search Face Recognition Search
 * \ref cli_face_recognition_search "Command Line Interface Equivalent"
 * \snippet app/examples/face_recognition_search.cpp face_recognition_search
 *
 * \subsection cpp_face_recognition_train Face Recognition Train
 * \ref cli_face_recognition_train "Command Line Interface Equivalent"
 * \snippet app/examples/face_recognition_train.cpp face_recognition_train
 *
 * \subsection cpp_age_estimation Age Estimation
 * \ref cli_age_estimation "Command Line Interface Equivalent"
 * \snippet app/examples/age_estimation.cpp age_estimation
 *
 * \subsection cpp_gender_estimation Gender Estimation
 * \ref cli_gender_estimation "Command Line Interface Equivalent"
 * \snippet app/examples/gender_estimation.cpp gender_estimation
 */

namespace br
{

/*!
 * \addtogroup cpp_plugin_sdk
 *  @{
 */

/*!
 * Helper macro for use with <a href="http://doc.qt.digia.com/qt/properties.html">Q_PROPERTY</a>.
 *
 * \b Example:<br>
 * Note the symmetry between \c BR_PROPERTY and \c Q_PROPERTY.
 * \snippet openbr/plugins/misc.cpp example_transform
 */
#define BR_PROPERTY(TYPE,NAME,DEFAULT)                  \
TYPE NAME;                                              \
TYPE get_##NAME() const { return NAME; }                \
void set_##NAME(TYPE the_##NAME) { NAME = the_##NAME; } \
void reset_##NAME() { NAME = DEFAULT; }

/*!
 * \brief A file path with associated metadata.
 *
 * The File is one of two important data structures in OpenBR (the Template is the other).
 * It is typically used to store the path to a file on disk with associated metadata.
 * The ability to associate a key/value metadata table with the file helps keep the API simple while providing customizable behavior.
 *
 * When querying the value of a metadata key, the value will first try to be resolved against the file's private metadata table.
 * If the key does not exist in its local table then it will be resolved against the properities in the global Context.
 * By design file metadata may be set globally using Context::setProperty to operate on all files.
 *
 * Files have a simple grammar that allow them to be converted to and from strings.
 * If a string ends with a \c ] or \c ) then the text within the final \c [] or \c () are parsed as comma sperated metadata fields.
 * By convention, fields within \c [] are expected to have the format <tt>[key1=value1, key2=value2, ..., keyN=valueN]</tt> where order is irrelevant.
 * Fields within \c () are expected to have the format <tt>(value1, value2, ..., valueN)</tt> where order matters and the key context dependent.
 * The left hand side of the string not parsed in a manner described above is assigned to #name.
 *
 * Values are not necessarily stored as strings in the metadata table.
 * The system will attempt to infer and convert them to their "native" type.
 * The conversion logic is as follows:
 * -# If the value starts with \c [ and ends with \c ] then it is treated as a comma separated list and represented with \c QVariantList. Each value in the list is parsed recursively.
 * -# If the value starts with \c ( and ends with \c ) and contains four comma separated elements, each convertable to a floating point number, then it is represented with \c QRectF.
 * -# If the value starts with \c ( and ends with \c ) and contains two comma separated elements, each convertable to a floating point number, then it is represented with \c QPointF.
 * -# If the value is convertable to a floating point number then it is represented with \c float.
 * -# Otherwise, it is represented with \c QString.
 *
 * Metadata keys fall into one of two categories:
 * - \c camelCaseKeys are inputs that specify how to process the file.
 * - \c Capitalized_Underscored_Keys are outputs computed from processing the file.
 *
 * Below are some of the most commonly occuring standardized keys:
 *
 * Key             | Value          | Description
 * ---             | ----           | -----------
 * name            | QString        | Contents of #name
 * separator       | QString        | Seperate #name into multiple files
 * Index           | int            | Index of a template in a template list
 * Confidence      | float          | Classification/Regression quality
 * FTE             | bool           | Failure to enroll
 * FTO             | bool           | Failure to open
 * *_X             | float          | Position
 * *_Y             | float          | Position
 * *_Width         | float          | Size
 * *_Height        | float          | Size
 * *_Radius        | float          | Size
 * Label           | QString        | Class label
 * Theta           | float          | Pose
 * Roll            | float          | Pose
 * Pitch           | float          | Pose
 * Yaw             | float          | Pose
 * Points          | QList<QPointF> | List of unnamed points
 * Rects           | QList<Rect>    | List of unnamed rects
 * Age             | float          | Age used for demographic filtering
 * Gender          | QString        | Subject gender
 * Train           | bool           | The data is for training, as opposed to enrollment
 * _*              | *              | Reserved for internal use
 */
struct BR_EXPORT File
{
    QString name; /*!< \brief Path to a file on disk. */

    File() { fte = false; }
    File(const QString &file) { init(file); } /*!< \brief Construct a file from a string. */
    File(const QString &file, const QVariant &label) { init(file); set("Label", label); } /*!< \brief Construct a file from a string and assign a label. */
    File(const char *file) { init(file); } /*!< \brief Construct a file from a c-style string. */
    File(const QVariantMap &metadata) : fte(false), m_metadata(metadata) {} /*!< \brief Construct a file from metadata. */
    inline operator QString() const { return name; } /*!< \brief Returns #name. */
    QString flat() const; /*!< \brief A stringified version of the file with metadata. */
    QString hash() const; /*!< \brief A hash of the file. */

    inline QStringList localKeys() const { return m_metadata.keys(); } /*!< \brief Returns the private metadata keys. */
    inline QVariantMap localMetadata() const { return m_metadata; } /*!< \brief Returns the private metadata. */

    void append(const QVariantMap &localMetadata); /*!< \brief Add new metadata fields. */
    void append(const File &other); /*!< \brief Append another file using \c separator. */
    inline File &operator+=(const QMap<QString,QVariant> &other) { append(other); return *this; } /*!< \brief Add new metadata fields. */
    inline File &operator+=(const File &other) { append(other); return *this; } /*!< \brief Append another file using \c separator. */

    QList<File> split() const; /*!< \brief Split the file using \c separator. */
    QList<File> split(const QString &separator) const; /*!< \brief Split the file. */

    inline void setParameter(int index, const QVariant &value) { set("_Arg" + QString::number(index), value); } /*!< \brief Insert a keyless value. */
    inline bool containsParameter(int index) const { return contains("_Arg" + QString::number(index)); } /*!< \brief Check for the existence of a keyless value. */
    inline QVariant getParameter(int index) const { return get<QVariant>("_Arg" + QString::number(index)); } /*!< \brief Retrieve a keyless value. */

    inline bool operator==(const char* other) const { return name == other; } /*!< \brief Compare name to c-style string. */
    inline bool operator==(const File &other) const { return (name == other.name) && (m_metadata == other.m_metadata); } /*!< \brief Compare name and metadata for equality. */
    inline bool operator!=(const File &other) const { return !(*this == other); } /*!< \brief Compare name and metadata for inequality. */
    inline bool operator<(const File &other) const { return name < other.name; } /*!< \brief Compare name. */
    inline bool operator<=(const File &other) const { return name <= other.name; } /*!< \brief Compare name. */
    inline bool operator>(const File &other) const { return name > other.name; } /*!< \brief Compare name. */
    inline bool operator>=(const File &other) const { return name >= other.name; } /*!< \brief Compare name. */

    inline bool isNull() const { return name.isEmpty() && m_metadata.isEmpty(); } /*!< \brief Returns \c true if name and metadata are empty, \c false otherwise. */
    inline bool isTerminal() const { return name == "terminal"; } /*!< \brief Returns \c true if #name is "terminal", \c false otherwise. */
    inline bool exists() const { return QFileInfo(name).exists(); } /*!< \brief Returns \c true if the file exists on disk, \c false otherwise. */
    inline QString fileName() const { return QFileInfo(name).fileName(); } /*!< \brief Returns the file's base name and extension. */
    inline QString baseName() const { const QString baseName = QFileInfo(name).baseName();
                                      return baseName.isEmpty() ? QDir(name).dirName() : baseName; } /*!< \brief Returns the file's base name. */
    inline QString suffix() const { return QFileInfo(name).suffix(); } /*!< \brief Returns the file's extension. */
    inline QString path() const { return QFileInfo(name).path(); } /*! \brief Returns the file's path excluding its name. */
    QString resolved() const; /*!< \brief Returns name prepended with Globals->path if name does not exist. */

    bool contains(const QString &key) const; /*!< \brief Returns \c true if the key has an associated value, \c false otherwise. */
    bool contains(const QStringList &keys) const; /*!< \brief Returns \c true if all keys have associated values, \c false otherwise. */
    QVariant value(const QString &key) const; /*!< \brief Returns the value for the specified key. */
    static QVariant parse(const QString &value); /*!< \brief Try to convert the QString to a QPointF or QRectF if possible. */
    inline void set(const QString &key, const QVariant &value) { m_metadata.insert(key, value); } /*!< \brief Insert or overwrite the metadata key with the specified value. */
    void set(const QString &key, const QString &value); /*!< \brief Insert or overwrite the metadata key with the specified value. */

    /*!< \brief Specialization for list type. Insert or overwrite the metadata key with the specified value. */
    template <typename T>
    void setList(const QString &key, const QList<T> &value)
    {
        QVariantList variantList;
        variantList.reserve(value.size());
        foreach (const T &item, value)
            variantList << item;
        set(key, variantList);
    }

    inline void remove(const QString &key) { m_metadata.remove(key); } /*!< \brief Remove the metadata key. */

    /*!< \brief Returns a value for the key, throwing an error if the key does not exist. */
    template <typename T>
    T get(const QString &key) const
    {
        if (!contains(key)) qFatal("Missing key: %s in: %s", qPrintable(key), qPrintable(flat()));
        QVariant variant = value(key);
        if (!variant.canConvert<T>()) qFatal("Can't convert: %s in: %s", qPrintable(key), qPrintable(flat()));
        return variant.value<T>();
    }

    /*!< \brief Returns a value for the key, returning \em defaultValue if the key does not exist or can't be converted. */
    template <typename T>
    T get(const QString &key, const T &defaultValue) const
    {
        if (!contains(key)) return defaultValue;
        QVariant variant = value(key);
        if (!variant.canConvert<T>()) return defaultValue;
        return variant.value<T>();
    }

    /*!< \brief Specialization for boolean type. */
    bool getBool(const QString &key, bool defaultValue = false) const;

    /*!< \brief Specialization for list type. Returns a list of type T for the key, throwing an error if the key does not exist or if the value cannot be converted to the specified type. */
    template <typename T>
    QList<T> getList(const QString &key) const
    {
        if (!contains(key)) qFatal("Missing key: %s in: %s", qPrintable(key), qPrintable(flat()));
        QList<T> list;
        foreach (const QVariant &item, m_metadata[key].toList()) {
            if (item.canConvert<T>()) list.append(item.value<T>());
            else qFatal("Failed to convert value for key %s in: %s", qPrintable(key), qPrintable(flat()));
        }
        return list;
    }

    /*!< \brief Specialization for list type. Returns a list of type T for the key, returning \em defaultValue if the key does not exist or can't be converted. */
    template <typename T>
    QList<T> getList(const QString &key, const QList<T> defaultValue) const
    {
        if (!contains(key)) return defaultValue;
        QList<T> list;
        foreach (const QVariant &item, m_metadata[key].toList()) {
            if (item.canConvert<T>()) list.append(item.value<T>());
            else return defaultValue;
        }
        return list;
    }

    /*!< \brief Returns the value for the specified key for every file in the list. */
    template<class U>
    static QList<QVariant> values(const QList<U> &fileList, const QString &key)
    {
        QList<QVariant> values; values.reserve(fileList.size());
        foreach (const U &f, fileList) values.append(((const File&)f).value(key));
        return values;
    }

    /*!< \brief Returns a value for the key for every file in the list, throwing an error if the key does not exist. */
    template<class T, class U>
    static QList<T> get(const QList<U> &fileList, const QString &key)
    {
        QList<T> result; result.reserve(fileList.size());
        foreach (const U &f, fileList) result.append(((const File&)f).get<T>(key));
        return result;
    }

    /*!< \brief Returns a value for the key for every file in the list, returning \em defaultValue if the key does not exist or can't be converted. */
    template<class T, class U>
    static QList<T> get(const QList<U> &fileList, const QString &key, const T &defaultValue)
    {
        QList<T> result; result.reserve(fileList.size());
        foreach (const U &f, fileList) result.append(static_cast<const File&>(f).get<T>(key, defaultValue));
        return result;
    }

    QList<QPointF> namedPoints() const; /*!< \brief Returns points convertible from metadata keys. */
    QList<QPointF> points() const; /*!< \brief Returns the file's points list. */
    void appendPoint(const QPointF &point); /*!< \brief Adds a point to the file's point list. */
    void appendPoints(const QList<QPointF> &points); /*!< \brief Adds landmarks to the file's landmark list. */
    inline void clearPoints() { m_metadata["Points"] = QList<QVariant>(); } /*!< \brief Clears the file's landmark list. */
    inline void setPoints(const QList<QPointF> &points) { clearPoints(); appendPoints(points); } /*!< \brief Overwrites the file's landmark list. */

    QList<QRectF> namedRects() const; /*!< \brief Returns rects convertible from metadata values. */
    QList<QRectF> rects() const; /*!< \brief Returns the file's rects list. */
    void appendRect(const QRectF &rect); /*!< \brief Adds a rect to the file's rect list. */
    void appendRect(const cv::Rect &rect); /*!< \brief Adds a rect to the file's rect list. */
    void appendRects(const QList<QRectF> &rects); /*!< \brief Adds rects to the file's rect list. */
    void appendRects(const QList<cv::Rect> &rects); /*!< \brief Adds rects to the file's rect list. */
    inline void clearRects() { m_metadata["Rects"] = QList<QVariant>(); } /*!< \brief Clears the file's rect list. */
    inline void setRects(const QList<QRectF> &rects) { clearRects(); appendRects(rects); } /*!< \brief Overwrites the file's rect list. */
    inline void setRects(const QList<cv::Rect> &rects) { clearRects(); appendRects(rects); } /*!< \brief Overwrites the file's rect list. */

    bool fte;
private:
    QVariantMap m_metadata;
    BR_EXPORT friend QDataStream &operator<<(QDataStream &stream, const File &file);
    BR_EXPORT friend QDataStream &operator>>(QDataStream &stream, File &file);

    void init(const QString &file);
};

/*!< \brief Specialization for boolean type. */
template <>
inline bool File::get<bool>(const QString &key, const bool &defaultValue) const
{
    return getBool(key, defaultValue);
}

/*!< \brief Specialization for boolean type. */
template <>
inline bool File::get<bool>(const QString &key) const
{
    return getBool(key);
}

BR_EXPORT QDebug operator<<(QDebug dbg, const File &file); /*!< \brief Prints br::File::flat() to \c stderr. */
BR_EXPORT QDataStream &operator<<(QDataStream &stream, const File &file); /*!< \brief Serializes the file to a stream. */
BR_EXPORT QDataStream &operator>>(QDataStream &stream, File &file); /*!< \brief Deserializes the file from a stream. */

/*!
 * \brief A list of files.
 *
 * Convenience class for working with a list of files.
 */
struct BR_EXPORT FileList : public QList<File>
{
    FileList() {}
    FileList(int n); /*!< \brief Initialize the list with \em n empty files. */
    FileList(const QStringList &files); /*!< \brief Initialize the file list from a string list. */
    FileList(const QList<File> &files) { append(files); } /*!< \brief Initialize the file list from another file list. */

    QStringList flat() const; /*!< \brief Returns br::File::flat() for each file in the list. */
    QStringList names() const; /*!<  \brief Returns #br::File::name for each file in the list. */
    void sort(const QString& key); /*!<  \brief Sort the list based on metadata. */

    QList<int> crossValidationPartitions() const; /*!< \brief Returns the cross-validation partition (default=0) for each file in the list. */
    int failures() const; /*!< \brief Returns the number of files with br::File::failed(). */

    static FileList fromGallery(const File &gallery, bool cache = false); /*!< \brief Create a file list from a br::Gallery. */
};

/*!
 * \brief A list of matrices associated with a file.
 *
 * The Template is one of two important data structures in OpenBR (the File is the other).
 * A template represents a biometric at various stages of enrollment and can be modified by br::Transform and compared to other templates with br::Distance.
 *
 * While there exist many cases (ex. video enrollment, multiple face detects, per-patch subspace learning, ...) where the template will contain more than one matrix,
 * in most cases templates have exactly one matrix in their list representing a single image at various stages of enrollment.
 * In the cases where exactly one image is expected, the template provides the function m() as an idiom for treating it as a single matrix.
 * Casting operators are also provided to pass the template into image processing functions expecting matrices.
 *
 * Metadata related to the template that is computed during enrollment (ex. bounding boxes, eye locations, quality metrics, ...) should be assigned to the template's #file member.
 */
struct Template : public QList<cv::Mat>
{
    File file; /*!< \brief The file from which the template is constructed. */
    Template() {}
    Template(const File &_file) : file(_file) {} /*!< \brief Initialize #file. */
    Template(const File &_file, const cv::Mat &mat) : file(_file) { append(mat); } /*!< \brief Initialize #file and append a matrix. */
    Template(const File &_file, const QList<cv::Mat> &mats) : file(_file) { append(mats); } /*!< \brief Initialize #file and append matricies. */
    Template(const cv::Mat &mat) { append(mat); } /*!< \brief Append a matrix. */

    inline const cv::Mat &m() const { static const cv::Mat NullMatrix;
                                      return isEmpty() ? qFatal("Empty template."), NullMatrix : last(); } /*!< \brief Idiom to treat the template as a matrix. */
    inline cv::Mat &m() { return isEmpty() ? append(cv::Mat()), last() : last(); } /*!< \brief Idiom to treat the template as a matrix. */
    inline operator const File &() const { return file; }
    inline cv::Mat &operator=(const cv::Mat &other) { return m() = other; } /*!< \brief Idiom to treat the template as a matrix. */
    inline operator const cv::Mat&() const { return m(); } /*!< \brief Idiom to treat the template as a matrix. */
    inline operator cv::Mat&() { return m(); } /*!< \brief Idiom to treat the template as a matrix. */
    inline operator cv::_InputArray() const { return m(); } /*!< \brief Idiom to treat the template as a matrix. */
    inline operator cv::_OutputArray() { return m(); } /*!< \brief Idiom to treat the template as a matrix. */
    inline bool isNull() const { return isEmpty() || !m().data; } /*!< \brief Returns \c true if the template is empty or has no matrix data, \c false otherwise. */
    inline void merge(const Template &other) { append(other); file.append(other.file); } /*!< \brief Append the contents of another template. */

    /*!
     * \brief Returns the total number of bytes in all the matrices.
     */
    size_t bytes() const
    {
        size_t bytes = 0;
        foreach (const cv::Mat &m, *this)
            bytes += m.total() * m.elemSize();
        return bytes;
    }

    /*!
     * \brief Copies all the matrices and returns a new template.
     */
    Template clone() const
    {
        Template other(file);
        foreach (const cv::Mat &m, *this) other += m.clone();
        return other;
    }
};

/*!
 * \brief Serialize a template.
 */
BR_EXPORT QDataStream &operator<<(QDataStream &stream, const Template &t);

/*!
 * \brief Deserialize a template.
 */
BR_EXPORT QDataStream &operator>>(QDataStream &stream, Template &t);

/*!
 * \brief A list of templates.
 *
 * Convenience class for working with a list of templates.
 */
struct TemplateList : public QList<Template>
{
    TemplateList() {}
    TemplateList(const QList<Template> &templates) { append(templates); } /*!< \brief Initialize the template list from another template list. */
    TemplateList(const QList<File> &files) { foreach (const File &file, files) append(file); } /*!< \brief Initialize the template list from a file list. */
    BR_EXPORT static TemplateList fromGallery(const File &gallery); /*!< \brief Create a template list from a br::Gallery. */

    /*!< \brief Create a template list from a memory buffer of individual templates. Compatible with '.gal' galleries. */
    BR_EXPORT static TemplateList fromBuffer(const QByteArray &buffer);

    /*!< \brief Ensure labels are in the range [0,numClasses-1]. */
    BR_EXPORT static TemplateList relabel(const TemplateList &tl, const QString &propName, bool preserveIntegers);

    BR_EXPORT QList<int> indexProperty(const QString &propName, QHash<QString, int> * valueMap=NULL,QHash<int, QVariant> * reverseLookup = NULL) const;
    BR_EXPORT QList<int> indexProperty(const QString &propName, QHash<QString, int> &valueMap, QHash<int, QVariant> &reverseLookup) const;
    BR_EXPORT QList<int> applyIndex(const QString &propName, const QHash<QString, int> &valueMap) const;

    /*!
     * \brief Returns the total number of bytes in all the templates.
     */
    template <typename T>
    T bytes() const
    {
        T bytes = 0;
        foreach (const Template &t, *this) bytes += t.bytes();
        return bytes;
    }

    /*!
     * \brief Returns a list of matrices with one matrix from each template at the specified \em index.
     */
    QList<cv::Mat> data(int index = 0) const
    {
        QList<cv::Mat> data; data.reserve(size());
        foreach (const Template &t, *this) data.append(t[index]);
        return data;
    }

    /*!
     * \brief Returns a list of #br::TemplateList with each #br::Template in a given #br::TemplateList containing the number of matrices specified by \em partitionSizes.
     */
    QList<TemplateList> partition(const QList<int> &partitionSizes) const
    {
        int sum = 0;
        QList<TemplateList> partitions; partitions.reserve(partitionSizes.size());

        for (int i=0; i<partitionSizes.size(); i++) {
            partitions.append(TemplateList());
            sum+=partitionSizes[i];
        }

        if (sum != first().size()) qFatal("Partition sizes %i do not span template matrices %i properly", sum, first().size());

        foreach (const Template &t, *this) {
            int index = 0;
            while (index < t.size()) {
                for (int i=0; i<partitionSizes.size(); i++) {
                    Template newTemplate;
                    newTemplate.file = t.file;
                    for (int j=0; j<partitionSizes[i]; j++) {
                        newTemplate.append(t[index]);
                        index++;
                    }
                    // Append to the ith element of partitions
                    partitions[i].append(newTemplate);
                }
            }
        }

        return partitions;
    }

    /*!
     * \brief Returns #br::Template::file for each template in the list.
     */
    FileList files() const
    {
        FileList files; files.reserve(size());
        foreach (const Template &t, *this) files.append(t.file);
        return files;
    }

    /*!
     * \brief Returns #br::Template::file for each template in the list.
     */
    FileList operator()() const { return files(); }

    /*!
     * \brief Returns the number of occurences for each label in the list.
     */
    template<typename T>
    QMap<T,int> countValues(const QString &propName, bool excludeFailures = false) const
    {
        QMap<T, int> labelCounts;
        foreach (const File &file, files())
            if (!excludeFailures || !file.fte)
                labelCounts[file.get<T>(propName)]++;
        return labelCounts;
    }

    /*!
     * \brief Merge all the templates together.
     */
    TemplateList reduced() const
    {
        Template reduced;
        foreach (const Template &t, *this)
            reduced.merge(t);
        return TemplateList() << reduced;
    }

    /*!
     * \brief Find the indices of templates with specified key, value pairs.
     */
    template<typename T>
    QList<int> find(const QString& key, const T& value)
    {
        QList<int> indices;
        for (int i=0; i<size(); i++)
            if (at(i).file.contains(key))
                if (at(i).file.get<T>(key) == value)
                    indices.append(i);
        return indices;
    }
};

/*!
 * \brief The base class of all plugins and objects requiring introspection.
 *
 * Plugins are constructed from files.
 * The file's name specifies which plugin to construct and the metadata provides initialization values for the plugin's properties.
 */
class BR_EXPORT Object : public QObject
{
    Q_OBJECT
    int firstAvailablePropertyIdx; /*!< \brief Index of the first property that can be set via command line arguments. */

public:
    File file; /*!< \brief The file used to construct the plugin. */

    virtual void init() {} /*!< \brief Overload this function instead of the default constructor to initialize the derived class. It should be safe to call this function multiple times. */
    virtual void store(QDataStream &stream) const; /*!< \brief Serialize the object. */
    virtual void load(QDataStream &stream); /*!< \brief Deserialize the object. Default implementation calls init() after deserialization. */

    /*!< \brief Serialize an object created via the plugin system, including the string used to build the base object, allowing re-creation of the object without knowledge of its base string*/
    virtual void serialize(QDataStream &stream) const
    {
        stream << description();
        store(stream);
    }

    QStringList parameters() const; /*!< \brief A string describing the parameters the object takes. */
    QStringList prunedArguments(bool expanded = false) const; /*!< \brief A string describing the values the object has, default valued parameters will not be listed. If expanded is true, all abbreviations and model file names should be replaced with a description of the object generated from those names. */
    QString argument(int index, bool expanded) const; /*!< \brief A string value for the argument at the specified index. */
    virtual QString description(bool expanded = false) const; /*!< \brief Returns a string description of the object. */
    
    void setProperty(const QString &name, QVariant value); /*!< \brief Overload of QObject::setProperty to handle OpenBR data types. */
    virtual bool setPropertyRecursive(const QString &name, QVariant value); /*!< \brief Recursive version of setProperty, try to set the property on this object, or its children, returns true if successful. */
    bool setExistingProperty(const QString &name, QVariant value); /*! <\brief attempt to set property 'name' on this object. If name is not a pre-declared property, return false */

    virtual QList<Object *> getChildren() const; /*!< \brief retrieve children of this object, default version scans properties, subclasses which do not sotre their children as properties must overload. */

    template<typename T>
    QList<T *> getChildren() const
    {
        QList<Object *> children = getChildren();
        QList<T *> output;
        foreach(Object *obj, children) {
            T *temp = dynamic_cast<T *>(obj);
            if (temp != NULL)
                output.append(temp);
        }
        return output;
    }

    static QStringList parse(const QString &string, char split = ','); /*!< \brief Splits the string while respecting lexical scoping of <tt>()</tt>, <tt>[]</tt>, <tt>\<\></tt>, and <tt>{}</tt>. */

private:
    template <typename T> friend struct Factory;
    friend class Context;
    void init(const File &file); /*!< \brief Initializes the plugin's properties from the file's metadata. */
};

/*!
 * \brief The singleton class of global settings.
 *
 * Allocated by br::Context::initialize(), and deallocated by br::Context::finalize().
 *
 * \code
 * // Access the global context using the br::Globals pointer:
 * QString theSDKPath = br::Globals->sdkPath;
 * \endcode
 */
class BR_EXPORT Context : public Object
{
    Q_OBJECT
    QFile logFile;

public:
    /*!
     * \brief Path to <tt>share/openbr/openbr.bib</tt>
     */
    Q_PROPERTY(QString sdkPath READ get_sdkPath WRITE set_sdkPath RESET reset_sdkPath)
    BR_PROPERTY(QString, sdkPath, "")

    /*!
     * \brief The default algorithm to use when enrolling and comparing templates.
     */
    Q_PROPERTY(QString algorithm READ get_algorithm WRITE set_algorithm RESET reset_algorithm)
    BR_PROPERTY(QString, algorithm, "")

    /*!
     * \brief Optional log file to copy <tt>stderr</tt> to.
     */
    Q_PROPERTY(QString log READ get_log WRITE set_log RESET reset_log)
    BR_PROPERTY(QString, log, "")

    /*!
     * \brief Path to use when resolving images specified with relative paths.
     * Multiple paths can be specified using a semicolon separator.
     */
    Q_PROPERTY(QString path READ get_path WRITE set_path RESET reset_path)
    BR_PROPERTY(QString, path, "")

    /*!
     * \brief The number of threads to use.
     */
    Q_PROPERTY(int parallelism READ get_parallelism WRITE set_parallelism RESET reset_parallelism)
    BR_PROPERTY(int, parallelism, std::max(1, QThread::idealThreadCount()+1))

    /*!
     * \brief Whether or not to use GUI functions
     */
    Q_PROPERTY(bool useGui READ get_useGui WRITE set_useGui RESET reset_useGui)
    BR_PROPERTY(bool, useGui, true)

    /*!
     * \brief The maximum number of templates to process in parallel.
     */
    Q_PROPERTY(int blockSize READ get_blockSize WRITE set_blockSize RESET reset_blockSize)
    BR_PROPERTY(int, blockSize, parallelism * ((sizeof(void*) == 4) ? 128 : 1024))

    /*!
     * \brief If \c true no messages will be sent to the terminal, \c false by default.
     */
    Q_PROPERTY(bool quiet READ get_quiet WRITE set_quiet RESET reset_quiet)
    BR_PROPERTY(bool, quiet, false)

    /*!
     * \brief If \c true extra messages will be sent to the terminal, \c false by default.
     */
    Q_PROPERTY(bool verbose READ get_verbose WRITE set_verbose RESET reset_verbose)
    BR_PROPERTY(bool, verbose, false)

    /*!
     * \brief The most resent message sent to the terminal.
     */
    Q_PROPERTY(QString mostRecentMessage READ get_mostRecentMessage WRITE set_mostRecentMessage RESET reset_mostRecentMessage)
    BR_PROPERTY(QString, mostRecentMessage, "")

    /*!
     * \brief Used internally to compute progress() and timeRemaining().
     */

    Q_PROPERTY(double currentStep READ get_currentStep WRITE set_currentStep RESET reset_currentStep)
    BR_PROPERTY(double, currentStep, 0)

    Q_PROPERTY(double currentProgress READ get_currentProgress WRITE set_currentProgress RESET reset_currentProgress)
    BR_PROPERTY(double, currentProgress, 0)


    /*!
     * \brief Used internally to compute progress() and timeRemaining().
     */
    Q_PROPERTY(double totalSteps READ get_totalSteps WRITE set_totalSteps RESET reset_totalSteps)
    BR_PROPERTY(double, totalSteps, 0)

    /*!
     * \brief If \c true enroll 0 or more templates per image, otherwise (default) enroll exactly one.
     */
    Q_PROPERTY(bool enrollAll READ get_enrollAll WRITE set_enrollAll RESET reset_enrollAll)
    BR_PROPERTY(bool, enrollAll, false)

    typedef QHash<QString,QStringList> Filters;
    /*!
     * \brief Filters that automatically determine impostor matches based on target (gallery) template metadata.
     * \see br::FilterDistance
     */
    Q_PROPERTY(Filters filters READ get_filters WRITE set_filters RESET reset_filters)
    BR_PROPERTY(Filters, filters, Filters())

    /*!
     * \brief File output is redirected here if the file's basename is 'buffer', clearing previous contents.
     */
    Q_PROPERTY(QByteArray buffer READ get_buffer WRITE set_buffer RESET reset_buffer)
    BR_PROPERTY(QByteArray, buffer, QByteArray())

    /*!
     * \brief Enable/disable score normalization.
     */
    Q_PROPERTY(bool scoreNormalization READ get_scoreNormalization WRITE set_scoreNormalization RESET reset_scoreNormalization)
    BR_PROPERTY(bool, scoreNormalization, true)

    /*!
     * \brief Perform k-fold cross validation.
     */
    Q_PROPERTY(int crossValidate READ get_crossValidate WRITE set_crossValidate RESET reset_crossValidate)
    BR_PROPERTY(int, crossValidate, 0)

    QHash<QString,QString> abbreviations; /*!< \brief Used by br::Transform::make() to expand abbreviated algorithms into their complete definitions. */
    QTime startTime; /*!< \brief Used to estimate timeRemaining(). */

    /*!
     * \brief Returns the suggested number of partitions \em size should be divided into for processing.
     * \param size The length of the list to be partitioned.
     */
    int blocks(int size) const;

    /*!
     * \brief Returns true if \em name is queryable using <a href="http://doc.qt.digia.com/qt/qobject.html#property">QObject::property</a>
     * \param name The property key to check for existance.
     * \return \c true if \em name is a property, \c false otherwise.
     * \see set
     */
    bool contains(const QString &name);

    /*!
     * \brief Prints current progress statistics to \em stdout.
     * \see progress
     */
    void printStatus();

    /*!
     * \brief Returns the completion percentage of a call to br::Train(), br::Enroll() or br::Compare().
     * \return float Fraction completed.
     *  - \c -1 if no task is underway.
     * \see timeRemaining
     */
    float progress() const;

    /*!
     * \brief Set a global property.
     * \param key Global property key.
     * \param value Global property value.
     * \see contains
     */
    void setProperty(const QString &key, const QString &value);

    /*!
     * \brief Returns the time remaining in seconds of a call to \ref br_train, \ref br_enroll or \ref br_compare.
     * \return int Time remaining in seconds.
     *  - \c -1 if no task is underway.
     * \see progress
     */
    int timeRemaining() const;

    /*!
     * \brief Returns \c true if \em sdkPath is valid, \c false otherwise.
     * \param sdkPath The path to <tt>share/openbr/openbr.bib</tt>
     */
    static bool checkSDKPath(const QString &sdkPath);

    /*!
     * \brief Call \em once at the start of the application to allocate global variables.
     * \code
     * int main(int argc, char *argv[])
     * {
     *     br::Context::initialize(argc, argv);
     *
     *     // ...
     *
     *     br::Context::finalize();
     *     return 0;
     * }
     * \endcode
     * \param argc As provided by <tt>main()</tt>.
     * \param argv As provided by <tt>main()</tt>.
     * \param sdkPath The path to the folder containing <tt>share/openbr/openbr.bib</tt>
     *                 By default <tt>share/openbr/openbr.bib</tt> will be searched for relative to:
     *                   -# The working directory
     *                   -# The executable's location
     * \param useGui Create a QApplication instead of a QCoreApplication.
     * \note Tiggers \em abort() on failure to locate <tt>share/openbr/openbr.bib</tt>.
     * \note <a href="http://qt-project.org/">Qt</a> users should instead call this <i>after</i> initializing QApplication.
     * \see finalize
     */
    static void initialize(int &argc, char *argv[], QString sdkPath = "", bool useGui = true);

    /*!
     * \brief Call \em once at the end of the application to deallocate global variables.
     * \see initialize
     */
    static void finalize();

    /*!
     * \brief Returns a string with the name, version, and copyright of the project.
     * \return A string suitable for printing to the terminal or displaying in a dialog box.
     * \see version
     */
    static QString about();

    /*!
     * \brief Returns the version of the SDK.
     * \return A string with the format: <i>\<MajorVersion\></i><tt>.</tt><i>\<MinorVersion\></i><tt>.</tt><i>\<PatchVersion\></i>
     * \see about scratchPath
     */
    static QString version();

    /*!
     * \brief Returns the scratch directory.
     * \return A string with the format: <i>\</path/to/user/home/\></i><tt>OpenBR-</tt><i>\<MajorVersion\></i><tt>.</tt><i>\<MinorVersion\></i>
     * \note This should be used as the root directory for managing temporary files and providing process persistence.
     * \see version
     */
    static QString scratchPath();

    /*!
     * \brief Returns names and parameters for the requested objects.
     *
     * Each object is \c \\n seperated. Arguments are seperated from the object name with a \c \\t.
     * \param abstractions Regular expression of the abstractions to search.
     * \param implementations Regular expression of the implementations to search.
     * \param parameters Include parameters after object name.
     * \note \ref managed_return_value
     * \note This function uses Qt's <a href="http://doc.qt.digia.com/stable/qregexp.html">QRegExp</a> syntax.
     */
    static QStringList objects(const char *abstractions = ".*", const char *implementations = ".*", bool parameters = true);

private:
    static void messageHandler(QtMsgType type, const QMessageLogContext &context, const QString &msg);
};

/*!
 * \brief The globally available settings.
 *
 * Initialized by Context::initialize() and destroyed with Context::finalize().
 */
BR_EXPORT extern Context *Globals;

/*!
 * \brief For run time construction of objects from strings.
 *
 * All plugins must derive from br::Object.
 * The factory is a templated struct to allow for different types of plugins.
 *
 * Uses the Industrial Strength Pluggable Factory model described <a href="http://adtmag.com/articles/2000/09/25/industrial-strength-pluggable-factories.aspx">here</a>.
 */
template <class T>
struct Factory
{
    virtual ~Factory() {}

    /*!
     * \brief Constructs a plugin from a file.
     */
    //! [Factory make]
    static T *make(const File &file)
    {
        QString name = file.get<QString>("plugin", "");
        if (name.isEmpty()) name = file.suffix();
        if (!names().contains(name)) {
            if      (names().contains("Empty") && name.isEmpty()) name = "Empty";
            else if (names().contains("Default"))                 name = "Default";
            else    qFatal("%s registry does not contain object named: %s", qPrintable(baseClassName()), qPrintable(name));
        }
        T *object = registry->value(name)->_make();
        static_cast<Object*>(object)->init(file);
        return object;
    }
    //! [Factory make]

    /*!
     * \brief Constructs all the available plugins.
     */
    static QList< QSharedPointer<T> > makeAll()
    {
        QList< QSharedPointer<T> > objects;
        foreach (const QString &name, names()) {
            objects.append(QSharedPointer<T>(registry->value(name)->_make()));
            objects.last()->init("");
        }
        return objects;
    }

    /*!
     * \brief Returns the names of the available plugins.
     */
    static QStringList names() { return registry ? registry->keys() : QStringList(); }

    /*!
     * \brief Returns the parameters for a plugin.
     */
    static QString parameters(const QString &name)
    {
        if (!registry) return QString();
        QScopedPointer<T> object(registry->value(name)->_make());
        object->init(name);
        return object->parameters().join(", ");
    }

protected:
    /*!
     * \brief For internal use. Nifty trick to register objects using a constructor.
     */
    Factory(QString name)
    {
        if (!registry) registry = new QMap<QString,Factory<T>*>();

        const QString abstraction = baseClassName();
        if (name.endsWith(abstraction)) name = name.left(name.size()-abstraction.size());
        if (name.startsWith("br::")) name = name.right(name.size()-4);
        if (registry->contains(name)) qFatal("%s registry already contains object named: %s", qPrintable(abstraction), qPrintable(name));
        registry->insert(name, this);
    }

private:
    static QMap<QString,Factory<T>*> *registry;

    static QString baseClassName() { return QString(T::staticMetaObject.className()).remove("br::"); }
    virtual T *_make() const = 0;
};

template <class T> QMap<QString, Factory<T>*>* Factory<T>::registry = 0;

template <class _Abstraction, class _Implementation>
class FactoryInstance : public Factory<_Abstraction>
{
    FactoryInstance() : Factory<_Abstraction>(_Implementation::staticMetaObject.className()) {}
    _Abstraction *_make() const { return new _Implementation(); }
    static const FactoryInstance registerThis;
};
template <class _Abstraction, class _Implementation>
const FactoryInstance<_Abstraction,_Implementation> FactoryInstance<_Abstraction,_Implementation>::registerThis;

/*!
 * Macro to register a br::Factory plugin.
 *
 * \b Example:<br>
 * Note the use of \c Q_OBJECT at the beginning of the class declaration and \c BR_REGISTER after the class declaration.
 * \snippet openbr/plugins/misc.cpp example_transform
 */
#define BR_REGISTER(ABSTRACTION,IMPLEMENTATION)       \
template class                                        \
br::FactoryInstance<br::ABSTRACTION, IMPLEMENTATION>;

/*!
 * \defgroup initializers Initializers
 * \brief Plugins that initialize resources.
 */

/*!
 * \ingroup initializers
 * \brief Plugin base class for initializing resources.
 */
class BR_EXPORT Initializer : public Object
{
    Q_OBJECT

public:
    virtual ~Initializer() {}
    virtual void initialize() const = 0;  /*!< \brief Called once at the end of br::Context::initialize(). */
    virtual void finalize() const {}  /*!< \brief Called once at the beginning of br::Context::finalize(). */
};

/*!
 * \defgroup outputs Outputs
 * \brief Plugins that store template comparison results.
 */

/*!
 * \ingroup outputs
 * \brief Plugin base class for storing template comparison results.
 *
 * An \em output is a br::File representing the result comparing templates.
 * br::File::suffix() is used to determine which plugin should handle the output.
 * \note Handle serialization to disk in the derived class destructor.
 */
class BR_EXPORT Output : public Object
{
    Q_OBJECT

public:
    Q_PROPERTY(int blockRows READ get_blockRows WRITE set_blockRows RESET reset_blockRows STORED false)
    Q_PROPERTY(int blockCols READ get_blockCols WRITE set_blockCols RESET reset_blockCols STORED false)
    BR_PROPERTY(int, blockRows, -1)
    BR_PROPERTY(int, blockCols, -1)

    FileList targetFiles; /*!< \brief List of files representing the gallery templates. */
    FileList queryFiles; /*!< \brief List of files representing the probe templates. */
    bool selfSimilar; /*!< \brief \c true if the \em targetFiles == \em queryFiles, \c false otherwise. */

    virtual ~Output() {}
    virtual void initialize(const FileList &targetFiles, const FileList &queryFiles); /*!< \brief Initializes class data members. */
    virtual void setBlock(int rowBlock, int columnBlock); /*!< \brief Set the current block. */
    virtual void setRelative(float value, int i, int j); /*!< \brief Set a score relative to the current block. */

    static Output *make(const File &file, const FileList &targetFiles, const FileList &queryFiles); /*!< \brief Make an output from a file and gallery/probe file lists. */

private:
    QSharedPointer<Output> next;
    QPoint offset;
    virtual void set(float value, int i, int j) = 0;
};

/*!
 * \ingroup outputs
 * \brief Plugin derived base class for storing outputs as matrices.
 */
class BR_EXPORT MatrixOutput : public Output
{
    Q_OBJECT

public:
    cv::Mat data; /*!< \brief The similarity matrix. */

    /*!
     * \brief Make a MatrixOutput from gallery and probe file lists.
     */
    static MatrixOutput *make(const FileList &targetFiles, const FileList &queryFiles);

protected:
    QString toString(int row, int column) const; /*!< \brief Converts the value requested similarity score to a string. */

private:
    void initialize(const FileList &targetFiles, const FileList &queryFiles);
    void set(float value, int i, int j);
};

/*!
 * \defgroup formats Formats
 * \brief Plugins that read a matrix.
 */

/*!
 * \ingroup formats
 * \brief Plugin base class for reading a template from disk.
 *
 * A \em format is a br::File representing a template (ex. jpg image) on disk.
 * br::File::suffix() is used to determine which plugin should handle the format.
 */
class BR_EXPORT Format : public Object
{
    Q_OBJECT

public:
    virtual ~Format() {}
    virtual Template read() const = 0; /*!< \brief Returns a br::Template created by reading #br::Object::file. */
    virtual void write(const Template &t) const = 0; /*!< \brief Writes the br::Template to #br::Object::file. */
    static Template read(const QString &file);
    static void write(const QString &file, const Template &t);
};

/*!
 * \defgroup galleries Galleries
 * \brief Plugins that store templates.
 */

/*!
 * \ingroup galleries
 * \brief Plugin base class for storing a list of enrolled templates.
 *
 * A \em gallery is a file representing a br::TemplateList serialized to disk.
 * br::File::suffix() is used to determine which plugin should handle the gallery.
 * \note Handle serialization to disk in the derived class destructor.
 */
class BR_EXPORT Gallery : public Object
{
    Q_OBJECT    
public:
    Q_PROPERTY(int readBlockSize READ get_readBlockSize WRITE set_readBlockSize RESET reset_readBlockSize STORED false)
    BR_PROPERTY(int, readBlockSize, Globals->blockSize)

    virtual ~Gallery() {}
    TemplateList read(); /*!< \brief Retrieve all the stored templates. */
    FileList files(); /*!< \brief Retrieve all the stored template files. */
    virtual TemplateList readBlock(bool *done) = 0; /*!< \brief Retrieve a portion of the stored templates. */
    void writeBlock(const TemplateList &templates); /*!< \brief Serialize a template list. */
    virtual void write(const Template &t) = 0; /*!< \brief Serialize a template. */
    static Gallery *make(const File &file); /*!< \brief Make a gallery to/from a file on disk. */
    void init();

    virtual qint64 totalSize() { return std::numeric_limits<qint64>::max(); }
    virtual qint64 position() { return 0; }

private:
    QSharedPointer<Gallery> next;
};

/*!
 * \defgroup transforms Transforms
 * \brief Plugins that process a template.
 */

/*!
 * \addtogroup transforms
 *  @{
 */

/*!
 * \brief For asynchronous events during template projection.
 * \see Transform::getEvent
 */
class TemplateEvent : public QObject
{
    Q_OBJECT

public:
    void pulseSignal(const Template &output) const
    {
        emit theSignal(output);
    }

signals:
    void theSignal(const Template &output) const;
};

/*!
 * \brief Plugin base class for processing a template.
 *
 * Transforms support the idea of \em training and \em projecting,
 * whereby they are (optionally) given example images and are expected learn how to transform new instances into an alternative,
 * hopefully more useful, basis for the recognition task at hand.
 * Transforms can be chained together to support the declaration and use of arbitrary algorithms at run time.
 */
class BR_EXPORT Transform : public Object
{
    Q_OBJECT

public:
    bool independent, trainable;

    virtual ~Transform() {}
    static Transform *make(QString str, QObject *parent); /*!< \brief Make a transform from a string. */
    static QSharedPointer<Transform> fromAlgorithm(const QString &algorithm, bool preprocess=true); /*!< \brief Retrieve an algorithm's transform. If preprocess is true, attaches a stream transform as the root of the algorithm*/
    static QSharedPointer<Transform> fromComparison(const QString &algorithm);

    virtual Transform *clone() const; /*!< \brief Copy the transform. */

    /*!< \brief Train the transform. */
    virtual void train(const TemplateList &data);

    /*!< \brief Train the transform, separate list items represent the way calls to project would be broken up
     * Transforms that have to call train on another transform should implement train(QList), the strucutre of the
     * list should mirror the calls that would be made to project by the parent transform. For example, DistributeTemplates
     * would make a separate project call for each template it receives, and therefore sets the QList to contain single item
     * template lists before passing it on.
     * This version of train(QList) is appropriate for transforms that perform training on themselves, and don't call train
     * on other transforms. It combines everything in data into a single TemplateList, then calls train(TemplateList)
     */
    virtual void train(const QList<TemplateList> &data);

    /*!< \brief Apply the transform to a single template. Typically used by independent transforms */
    virtual void project(const Template &src, Template &dst) const = 0;

    /*!< \brief Apply the transform, taking the full template list as input.
     * A TemplateList is what is typically passed from transform to transform. Transforms that just
     * need to operatoe on a single template at a time (and want to output exactly 1 template) can implement
     * project(template), but transforms that want to change the structure of the TemplateList (such as flatten), or
     * or output more or less than one template (e.g. detection methods) should implement project(TemplateList) directly
     */
    virtual void project(const TemplateList &src, TemplateList &dst) const;

    /*!< \brief Apply the transform to a single template, may update the transform's internal state
     * By default, just call project, we can always call a const function from a non-const function.
     * If a transform implements projectUpdate, it should report true to timeVarying so that it can be
     * handled correctly by e.g. Stream.
     */
    virtual void projectUpdate(const Template &src, Template &dst)
    {
        project(src, dst);
    }

    /*!< \brief Apply the transform, may update the transform's internal state. */
    virtual void projectUpdate(const TemplateList &src, TemplateList &dst)
    {
        project(src,dst);
    }

    /*!< \brief inplace projectUpdate. */
    void projectUpdate(Template &srcdst)
    {
        Template dst;
        projectUpdate(srcdst, dst);
        srcdst = dst;
    }

    /*!< \brief inplace projectUpdate. */
    void projectUpdate(TemplateList &srcdst)
    {
        TemplateList dst;
        projectUpdate(srcdst, dst);
        srcdst = dst;
    }

    /*!
     * Time-varying transforms may move away from a single input->single output model, and only emit
     * templates under some conditions (e.g. a tracking thing may emit a template for each detected
     * unique object), in this case finalize indicates that no further calls to project will be made
     * and the transform can emit a final set if templates if it wants. Time-invariant transforms
     * don't have to do anything.
     */
    virtual void finalize(TemplateList &output) { output = TemplateList(); }

    /*!
     * \brief Does the transform require the non-const version of project? Can vary for aggregation type transforms
     * (if their children are time varying, they are also time varying, otherwise probably not)
     */
    virtual bool timeVarying() const { return false; }

    /*!
     * \brief Convenience function equivalent to project().
     */
    inline Template operator()(const Template &src) const
    {
        Template dst;
        dst.file = src.file;
        project(src, dst);
        return dst;
    }

    /*!
     * \brief Convenience function equivalent to project().
     */
    inline TemplateList operator()(const TemplateList &src) const
    {
        TemplateList dst;
        project(src, dst);
        return dst;
    }

    /*!
     * \brief Perform the minimum amount of work necessary to make a
     * transform that can be used safely from a different thread than this
     * transform. For transforms that aren't time-varying, nothing needs to be
     * done, returning this is sufficient. Time varying transforms should implement this method
     * and copy enough of their state that projectUpdate can safely be called on the original
     * instance, and the copy concurrently.
     */
    virtual Transform *smartCopy(bool &newTransform) { newTransform=false; return this;}

    virtual Transform *smartCopy() {bool junk; return smartCopy(junk);}

    /*!
     * \brief Recursively retrieve a named event, returns NULL if an event is not found.
     */
    virtual TemplateEvent *getEvent(const QString &name);

    static Transform *deserialize(QDataStream &stream)
    {
        QString desc;
        stream >> desc;
        Transform *res = Transform::make(desc, NULL);
        res->load(stream);
        return res;
    }

     /*!
     * \brief Return a pointer to a simplified version of this transform (if possible). Transforms which are only active during training should remove
     * themselves by either returning their child transforms (where relevant) or returning NULL. Set newTransform to true if the transform returned is newly allocated.
     */
    virtual Transform * simplify(bool &newTransform) { newTransform = false; return this; }

protected:
    Transform(bool independent = true, bool trainable = true); /*!< \brief Construct a transform. */
    inline Transform *make(const QString &description) { return make(description, this); } /*!< \brief Make a subtransform. */
};

/*!
 * \brief Convenience function equivalent to project().
 */
inline Template &operator>>(Template &srcdst, const Transform &f)
{
    srcdst = f(srcdst);
    return srcdst;
}

/*!
 * \brief Convenience function equivalent to project().
 */
inline TemplateList &operator>>(TemplateList &srcdst, const Transform &f)
{
    srcdst = f(srcdst);
    return srcdst;
}

/*!
 * \brief Convenience function equivalent to store().
 */
inline QDataStream &operator<<(QDataStream &stream, const Transform &f)
{
    f.store(stream);
    return stream;
}

/*!
 * \brief Convenience function equivalent to load().
 */
inline QDataStream &operator>>(QDataStream &stream, Transform &f)
{
    f.load(stream);
    return stream;
}
/*! @}*/

/*!
 * \defgroup distances Distances
 * \brief Plugins that compare templates.
 */

/*!
 * \ingroup distances
 * \brief Plugin base class for comparing templates.
 */
class BR_EXPORT Distance : public Object
{
    Q_OBJECT

public:
    virtual ~Distance() {}
    static Distance *make(QString str, QObject *parent); /*!< \brief Make a distance from a string. */

    static QSharedPointer<Distance> fromAlgorithm(const QString &algorithm); /*!< \brief Retrieve an algorithm's distance. */
    virtual bool trainable() { return true; } /*!< \brief \c true if The distance implements train(), false otherwise. */
    virtual void train(const TemplateList &src) = 0; /*!< \brief Train the distance. */
    virtual void compare(const TemplateList &target, const TemplateList &query, Output *output) const; /*!< \brief Compare two template lists. */
    virtual QList<float> compare(const TemplateList &targets, const Template &query) const; /*!< \brief Compute the normalized distance between a template and a template list. */
    virtual float compare(const Template &a, const Template &b) const; /*!< \brief Compute the distance between two templates. */
    virtual float compare(const cv::Mat &a, const cv::Mat &b) const; /*!< \brief Compute the distance between two biometric signatures. */
    virtual float compare(const uchar *a, const uchar *b, size_t size) const; /*!< \brief Compute the distance between two buffers. */

protected:
    inline Distance *make(const QString &description) { return make(description, this); } /*!< \brief Make a subdistance. */

private:
    virtual void compareBlock(const TemplateList &target, const TemplateList &query, Output *output, int targetOffset, int queryOffset) const;

    friend struct AlgorithmCore;
    virtual bool compare(const File &targetGallery, const File &queryGallery, const File &output) const /*!< \brief Escape hatch for algorithms that need customized file I/O during comparison. */
        { (void) targetGallery; (void) queryGallery; (void) output; return false; }
};

class BR_EXPORT Representation : public Object
{
    Q_OBJECT

public:
    virtual ~Representation() {}

    static Representation *make(QString str, QObject *parent); /*!< \brief Make a representation from a string. */
    virtual cv::Mat preprocess(const cv::Mat &image) const { return image; }
    virtual void train(const QList<cv::Mat> &images, const QList<float> &labels) { (void) images; (void)labels; }
    // By convention, an empty indices list will result in all feature responses being calculated
    // and returned.
    virtual cv::Mat evaluate(const cv::Mat &image, const QList<int> &indices = QList<int>()) const = 0;
    virtual int numFeatures() const = 0;
<<<<<<< HEAD
    virtual cv::Size getSize() const { return cv::Size(0, 0); }
=======
>>>>>>> 51bb9ca5
};

class BR_EXPORT Classifier : public Object
{
    Q_OBJECT

public:
    virtual ~Classifier() {}

    static Classifier *make(QString str, QObject *parent); /*!< \brief Make a classifier from a string. */
    virtual void train(const QList<cv::Mat> &images, const QList<float> &labels) = 0;
    // By convention, classify should return a value normalized such that the threshold is 0. Negative values
    // can be interpreted as a negative classification and positive values as a positive classification.
    virtual float classify(const cv::Mat &image) const = 0;
};

/*!
* \brief Returns \c true if the algorithm is a classifier, \c false otherwise.
*
* Classifers have no br::Distance associated with their br::Transform.
* Instead they populate br::Template::file \c Label metadata field with the predicted class.
*/
BR_EXPORT bool IsClassifier(const QString &algorithm);

/*!
 * \brief High-level function for creating models.
 * \see br_train
 */
BR_EXPORT void Train(const File &input, const File &model);

/*!
 * \brief High-level function for creating galleries.
 * \see br_enroll
 */
BR_EXPORT void Enroll(const File &input, const File &gallery = File());

/*!
 * \brief High-level function for enrolling templates.
 * \see br_enroll
 */
BR_EXPORT void Enroll(TemplateList &tmpl);

/*!
 * \brief A naive alternative to \ref br::Enroll
 */
BR_EXPORT void Project(const File &input, const File &output);

/*!
 * \brief High-level function for comparing galleries.
 * \see br_compare
 */
BR_EXPORT void Compare(const File &targetGallery, const File &queryGallery, const File &output);
/*!
 * \brief High-level function for comparing templates.
 */
BR_EXPORT void CompareTemplateLists(const TemplateList &target, const TemplateList &query, Output *output);


/*!
 * \brief High-level function for doing a series of pairwise comparisons.
 * \see br_pairwise_compare
 */
BR_EXPORT void PairwiseCompare(const File &targetGallery, const File &queryGallery, const File &output);

/*!
 * \brief Change file formats.
 * \param fileType One of \c Format, \c Gallery, or \c Output.
 * \param inputFile The source file to convert from.
 * \param outputFile The destination file to convert to.
 */
BR_EXPORT void Convert(const File &fileType, const File &inputFile, const File &outputFile);

/*!
 * \brief Concatenate several galleries into one.
 * \param inputGalleries List of galleries to concatenate.
 * \param outputGallery Gallery to store the concatenated result.
 * \note outputGallery must not be in inputGalleries.
 */
BR_EXPORT void Cat(const QStringList &inputGalleries, const QString &outputGallery);

/*!
 * \brief Deduplicate a gallery.
 * \param inputGallery Gallery to deduplicate.
 * \param outputGallery Gallery to store the deduplicated result.
 * \param threshold Match score threshold to determine duplicates.
 */
BR_EXPORT void Deduplicate(const File &inputGallery, const File &outputGallery, const QString &threshold);

BR_EXPORT Transform *wrapTransform(Transform *base, const QString &target);

BR_EXPORT Transform *pipeTransforms(QList<Transform *> &transforms);

/*! @}*/

} // namespace br

Q_DECLARE_METATYPE(cv::Mat)
Q_DECLARE_METATYPE(br::File)
Q_DECLARE_METATYPE(br::FileList)
Q_DECLARE_METATYPE(br::Template)
Q_DECLARE_METATYPE(br::TemplateList)
Q_DECLARE_METATYPE(br::Transform*)
Q_DECLARE_METATYPE(br::Distance*)
Q_DECLARE_METATYPE(br::Representation*)
Q_DECLARE_METATYPE(br::Classifier*)
Q_DECLARE_METATYPE(QList<int>)
Q_DECLARE_METATYPE(QList<float>)
Q_DECLARE_METATYPE(QList<br::Transform*>)
Q_DECLARE_METATYPE(QList<br::Distance*>)
Q_DECLARE_METATYPE(QList<br::Representation*>)
Q_DECLARE_METATYPE(QList<br::Classifier*>)

#endif // __cplusplus

#endif // BR_OPENBR_PLUGIN_H<|MERGE_RESOLUTION|>--- conflicted
+++ resolved
@@ -1400,10 +1400,6 @@
     // and returned.
     virtual cv::Mat evaluate(const cv::Mat &image, const QList<int> &indices = QList<int>()) const = 0;
     virtual int numFeatures() const = 0;
-<<<<<<< HEAD
-    virtual cv::Size getSize() const { return cv::Size(0, 0); }
-=======
->>>>>>> 51bb9ca5
 };
 
 class BR_EXPORT Classifier : public Object
