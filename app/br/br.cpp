/* * * * * * * * * * * * * * * * * * * * * * * * * * * * * * * * * * * * * * *
 * Copyright 2012 The MITRE Corporation                                      *
 *                                                                           *
 * Licensed under the Apache License, Version 2.0 (the "License");           *
 * you may not use this file except in compliance with the License.          *
 * You may obtain a copy of the License at                                   *
 *                                                                           *
 *     http://www.apache.org/licenses/LICENSE-2.0                            *
 *                                                                           *
 * Unless required by applicable law or agreed to in writing, software       *
 * distributed under the License is distributed on an "AS IS" BASIS,         *
 * WITHOUT WARRANTIES OR CONDITIONS OF ANY KIND, either express or implied.  *
 * See the License for the specific language governing permissions and       *
 * limitations under the License.                                            *
 * * * * * * * * * * * * * * * * * * * * * * * * * * * * * * * * * * * * * * */

#include <QCoreApplication>
#include <QRunnable>
#include <QThreadPool>
#include <stdio.h>
#include <stdlib.h>
#include <string.h>
#include <openbr/openbr_plugin.h>

/*!
 * \defgroup cli Command Line Interface
 * \brief Command line wrapper of the \ref c_sdk.
 *
 * The easiest and fastest way to run algorithms and evaluating results, we use it all the time!
 * Commands are designed to mirror the \ref c_sdk and are evaluated in the order they are entered.
 * To get started, try running:
 * \code
 * $ br -help
 * \endcode
 *
 * \section cli_examples Examples
 * - \ref cli_show_face_detection
 * - \ref cli_age_estimation
 * - \ref cli_face_recognition
 * - \ref cli_face_recognition_evaluation
 * - \ref cli_gender_estimation
 * - \ref cli_show_face_detection
 */

/*!
 * \ingroup cli
 * \page cli_show_face_detection Show Face Detection
 * \code
 * $ br -algorithm ShowFaceDetection -enrollAll -enroll ../data/family.jpg # Press 'Enter' to cycle through the results
 * \endcode
 */

class FakeMain : public QRunnable
{
    int argc;
    char **argv;

public:
    FakeMain(int argc_, char **argv_)
        : argc(argc_), argv(argv_) {}

    void run()
    {
        // Remove program name
        argv = &argv[1];
        argc--;

        if (argc == 0) printf("%s\nTry running 'br -help'\n", br_about());

        bool daemon = false;
        const char *daemon_pipe = NULL;
        while (daemon || (argc > 0)) {
            const char *fun;
            int parc;
            const char **parv;
            if (argc == 0)
                br_read_pipe(daemon_pipe, &argc, &argv);

            fun = argv[0];
            if (fun[0] == '-') fun++;
            parc = 0; while ((parc+1 < argc) && (argv[parc+1][0] != '-')) parc++;
            parv = (const char **)&argv[1];
            argc = argc - (parc+1);
            argv = &argv[parc+1];

            // Core Tasks
            if (!strcmp(fun, "train")) {
                check(parc >= 1, "Insufficient parameter count for 'train'.");
                br_train_n(parc == 1 ? 1 : parc-1, parv, parc == 1 ? "" : parv[parc-1]);
            } else if (!strcmp(fun, "enroll")) {
                check(parc >= 1, "Insufficient parameter count for 'enroll'.");
                if (parc == 1) br_enroll(parv[0]);
                else           br_enroll_n(parc-1, parv, parv[parc-1]);
            } else if (!strcmp(fun, "compare")) {
                check((parc >= 2) && (parc <= 3), "Incorrect parameter count for 'compare'.");
                br_compare(parv[0], parv[1], parc == 3 ? parv[2] : "");
            } else if (!strcmp(fun, "eval")) {
                check((parc >= 1) && (parc <= 3), "Incorrect parameter count for 'eval'.");
                if (parc == 1) {
                    br_eval(parv[0], "", "");
                } else if (parc == 2) {
                    if (br::File(parv[1]).suffix() == "csv") br_eval(parv[0], "", parv[1]);
                    else                                     br_eval(parv[0], parv[1], "");
                } else {
                    br_eval(parv[0], parv[1], parv[2]);
                }
            } else if (!strcmp(fun, "plot")) {
                check(parc >= 2, "Incorrect parameter count for 'plot'.");
                br_plot(parc-1, parv, parv[parc-1], true);
            }

            // Secondary Tasks
            else if (!strcmp(fun, "fuse")) {
                check(parc >= 5, "Insufficient parameter count for 'fuse'.");
                br_fuse(parc-4, parv, parv[parc-4], parv[parc-3], parv[parc-2], parv[parc-1]);
            } else if (!strcmp(fun, "cluster")) {
                check(parc >= 3, "Insufficient parameter count for 'cluster'.");
                br_cluster(parc-2, parv, atof(parv[parc-2]), parv[parc-1]);
            } else if (!strcmp(fun, "makeMask")) {
                check(parc == 3, "Incorrect parameter count for 'makeMask'.");
                br_make_mask(parv[0], parv[1], parv[2]);
            } else if (!strcmp(fun, "combineMasks")) {
                check(parc >= 4, "Insufficient parameter count for 'combineMasks'.");
                br_combine_masks(parc-2, parv, parv[parc-2], parv[parc-1]);
            } else if (!strcmp(fun, "cat")) {
                check(parc >= 2, "Insufficient parameter count for 'cat'.");
                br_cat(parc-1, parv, parv[parc-1]);
            } else if (!strcmp(fun, "convert")) {
                check(parc == 3, "Incorrect parameter count for 'convert'.");
                br_convert(parv[0], parv[1], parv[2]);
            } else if (!strcmp(fun, "evalClassification")) {
                check(parc >= 2 && parc <= 4, "Incorrect parameter count for 'evalClassification'.");
                br_eval_classification(parv[0], parv[1], parc >= 3 ? parv[2] : "", parc >= 4 ? parv[3] : "");
            } else if (!strcmp(fun, "evalClustering")) {
                check(parc == 2, "Incorrect parameter count for 'evalClustering'.");
                br_eval_clustering(parv[0], parv[1]);
            } else if (!strcmp(fun, "evalDetection")) {
                check((parc >= 2) && (parc <= 3), "Incorrect parameter count for 'evalDetection'.");
                br_eval_detection(parv[0], parv[1], parc == 3 ? parv[2] : "");
            } else if (!strcmp(fun, "evalRegression")) {
<<<<<<< HEAD
                check(parc >= 2 && parc <= 4, "Incorrect parameter count for 'evalRegression'.");
                br_eval_regression(parv[0], parv[1], parc >= 3 ? parv[2] : "", parc >= 4 ? parv[3] : "");
=======
                check(parc == 2, "Incorrect parameter count for 'evalRegression'.");
                br_eval_regression(parv[0], parv[1]);
            } else if (!strcmp(fun, "plotDetection")) {
                check(parc >= 2, "Incorrect parameter count for 'plotDetection'.");
                br_plot_detection(parc-1, parv, parv[parc-1], true);
>>>>>>> 0d7cfeef
            } else if (!strcmp(fun, "plotMetadata")) {
                check(parc >= 2, "Incorrect parameter count for 'plotMetadata'.");
                br_plot_metadata(parc-1, parv, parv[parc-1], true);
            }

            // Miscellaneous
            else if (!strcmp(fun, "help")) {
                check(parc == 0, "No parameters expected for 'help'.");
                help();
            } else if (!strcmp(fun, "objects")) {
                check(parc <= 2, "Incorrect parameter count for 'objects'.");
                printf("%s\n", br_objects(parc >= 1 ? parv[0] : ".*", parc >= 2 ? parv[1] : ".*"));
            } else if (!strcmp(fun, "about")) {
                check(parc == 0, "No parameters expected for 'about'.");
                printf("%s\n", br_about());
            } else if (!strcmp(fun, "version")) {
                check(parc == 0, "No parameters expected for 'version'.");
                printf("%s\n", br_version());
            } else if (!strcmp(fun, "daemon")) {
                check(parc == 1, "Incorrect parameter count for 'daemon'.");
                daemon = true;
                daemon_pipe = parv[0];
            } else if (!strcmp(fun, "exit")) {
                check(parc == 0, "No parameters expected for 'exit'.");
                daemon = false;
            } else if (!strcmp(fun, "getHeader")) {
                check(parc == 1, "Incorrect parameter count for 'getHeader'.");
                const char *target_gallery, *query_gallery;
                br_get_header(parv[0], &target_gallery, &query_gallery);
                printf("%s\n%s\n", target_gallery, query_gallery);
            } else if (!strcmp(fun, "setHeader")) {
                check(parc == 3, "Incorrect parameter count for 'setHeader'.");
                br_set_header(parv[0], parv[1], parv[2]);
            } else if (!strcmp(fun, "br")) {
                printf("That's me!\n");
            } else if (parc <= 1) {
                br_set_property(fun, parc >=1 ? parv[0] : "");
            } else {
                printf("Unrecognized function '%s'\n", fun);
            }
        }

        QCoreApplication::exit();
    }

private:
    static void check(bool condition, const char *error_message)
    {
        if (!condition) {
            printf("%s\n", error_message);
            QCoreApplication::exit();
        }
    }

    static void help()
    {
        printf("<arg> = Input; {arg} = Output; [arg] = Optional; (arg0|...|argN) = Choice\n"
               "\n"
               "==== Core Commands ====\n"
               "-train <gallery> ... <gallery> [{model}]\n"
               "-enroll <input_gallery> ... <input_gallery> {output_gallery}\n"
               "-compare <target_gallery> <query_gallery> [{output}]\n"
               "-eval <simmat> [<mask>] [{csv}]\n"
               "-plot <file> ... <file> {destination}\n"
               "\n"
               "==== Other Commands ====\n"
               "-fuse <simmat> ... <simmat> <mask> (None|MinMax|ZScore|WScore) (Min|Max|Sum[W1:W2:...:Wn]|Replace|Difference|None) {simmat}\n"
               "-cluster <simmat> ... <simmat> <aggressiveness> {csv}\n"
               "-makeMask <target_gallery> <query_gallery> {mask}\n"
               "-combineMasks <mask> ... <mask> {mask} (And|Or)\n"
               "-cat <gallery> ... <gallery> {gallery}\n"
               "-convert (Format|Gallery|Output) <input_file> {output_file}\n"
               "-evalClassification <predicted_gallery> <truth_gallery>\n"
               "-evalClustering <clusters> <gallery>\n"
               "-evalDetection <predicted_gallery> <truth_gallery> [{csv}]\n"
               "-evalRegression <predicted_gallery> <truth_gallery>\n"
               "-plotDetection <file> ... <file> {destination}\n"
               "-plotMetadata <file> ... <file> <columns>\n"
               "-getHeader <matrix>\n"
               "-setHeader {<matrix>} <target_gallery> <query_gallery>\n"
               "-<key> <value>\n"
               "\n"
               "==== Miscellaneous ====\n"
               "-help\n"
               "-objects [abstraction [implementation]]\n"
               "-about\n"
               "-version\n"
               "-daemon\n"
               "-exit\n");
    }
};

int main(int argc, char *argv[])
{
    br_initialize(argc, argv);

    FakeMain *fakeMain = new FakeMain(argc, argv);
    QThreadPool::globalInstance()->start(fakeMain);
    QCoreApplication::exec();

    br_finalize();
}
<|MERGE_RESOLUTION|>--- conflicted
+++ resolved
@@ -1,252 +1,247 @@
-/* * * * * * * * * * * * * * * * * * * * * * * * * * * * * * * * * * * * * * *
- * Copyright 2012 The MITRE Corporation                                      *
- *                                                                           *
- * Licensed under the Apache License, Version 2.0 (the "License");           *
- * you may not use this file except in compliance with the License.          *
- * You may obtain a copy of the License at                                   *
- *                                                                           *
- *     http://www.apache.org/licenses/LICENSE-2.0                            *
- *                                                                           *
- * Unless required by applicable law or agreed to in writing, software       *
- * distributed under the License is distributed on an "AS IS" BASIS,         *
- * WITHOUT WARRANTIES OR CONDITIONS OF ANY KIND, either express or implied.  *
- * See the License for the specific language governing permissions and       *
- * limitations under the License.                                            *
- * * * * * * * * * * * * * * * * * * * * * * * * * * * * * * * * * * * * * * */
-
-#include <QCoreApplication>
-#include <QRunnable>
-#include <QThreadPool>
-#include <stdio.h>
-#include <stdlib.h>
-#include <string.h>
-#include <openbr/openbr_plugin.h>
-
-/*!
- * \defgroup cli Command Line Interface
- * \brief Command line wrapper of the \ref c_sdk.
- *
- * The easiest and fastest way to run algorithms and evaluating results, we use it all the time!
- * Commands are designed to mirror the \ref c_sdk and are evaluated in the order they are entered.
- * To get started, try running:
- * \code
- * $ br -help
- * \endcode
- *
- * \section cli_examples Examples
- * - \ref cli_show_face_detection
- * - \ref cli_age_estimation
- * - \ref cli_face_recognition
- * - \ref cli_face_recognition_evaluation
- * - \ref cli_gender_estimation
- * - \ref cli_show_face_detection
- */
-
-/*!
- * \ingroup cli
- * \page cli_show_face_detection Show Face Detection
- * \code
- * $ br -algorithm ShowFaceDetection -enrollAll -enroll ../data/family.jpg # Press 'Enter' to cycle through the results
- * \endcode
- */
-
-class FakeMain : public QRunnable
-{
-    int argc;
-    char **argv;
-
-public:
-    FakeMain(int argc_, char **argv_)
-        : argc(argc_), argv(argv_) {}
-
-    void run()
-    {
-        // Remove program name
-        argv = &argv[1];
-        argc--;
-
-        if (argc == 0) printf("%s\nTry running 'br -help'\n", br_about());
-
-        bool daemon = false;
-        const char *daemon_pipe = NULL;
-        while (daemon || (argc > 0)) {
-            const char *fun;
-            int parc;
-            const char **parv;
-            if (argc == 0)
-                br_read_pipe(daemon_pipe, &argc, &argv);
-
-            fun = argv[0];
-            if (fun[0] == '-') fun++;
-            parc = 0; while ((parc+1 < argc) && (argv[parc+1][0] != '-')) parc++;
-            parv = (const char **)&argv[1];
-            argc = argc - (parc+1);
-            argv = &argv[parc+1];
-
-            // Core Tasks
-            if (!strcmp(fun, "train")) {
-                check(parc >= 1, "Insufficient parameter count for 'train'.");
-                br_train_n(parc == 1 ? 1 : parc-1, parv, parc == 1 ? "" : parv[parc-1]);
-            } else if (!strcmp(fun, "enroll")) {
-                check(parc >= 1, "Insufficient parameter count for 'enroll'.");
-                if (parc == 1) br_enroll(parv[0]);
-                else           br_enroll_n(parc-1, parv, parv[parc-1]);
-            } else if (!strcmp(fun, "compare")) {
-                check((parc >= 2) && (parc <= 3), "Incorrect parameter count for 'compare'.");
-                br_compare(parv[0], parv[1], parc == 3 ? parv[2] : "");
-            } else if (!strcmp(fun, "eval")) {
-                check((parc >= 1) && (parc <= 3), "Incorrect parameter count for 'eval'.");
-                if (parc == 1) {
-                    br_eval(parv[0], "", "");
-                } else if (parc == 2) {
-                    if (br::File(parv[1]).suffix() == "csv") br_eval(parv[0], "", parv[1]);
-                    else                                     br_eval(parv[0], parv[1], "");
-                } else {
-                    br_eval(parv[0], parv[1], parv[2]);
-                }
-            } else if (!strcmp(fun, "plot")) {
-                check(parc >= 2, "Incorrect parameter count for 'plot'.");
-                br_plot(parc-1, parv, parv[parc-1], true);
-            }
-
-            // Secondary Tasks
-            else if (!strcmp(fun, "fuse")) {
-                check(parc >= 5, "Insufficient parameter count for 'fuse'.");
-                br_fuse(parc-4, parv, parv[parc-4], parv[parc-3], parv[parc-2], parv[parc-1]);
-            } else if (!strcmp(fun, "cluster")) {
-                check(parc >= 3, "Insufficient parameter count for 'cluster'.");
-                br_cluster(parc-2, parv, atof(parv[parc-2]), parv[parc-1]);
-            } else if (!strcmp(fun, "makeMask")) {
-                check(parc == 3, "Incorrect parameter count for 'makeMask'.");
-                br_make_mask(parv[0], parv[1], parv[2]);
-            } else if (!strcmp(fun, "combineMasks")) {
-                check(parc >= 4, "Insufficient parameter count for 'combineMasks'.");
-                br_combine_masks(parc-2, parv, parv[parc-2], parv[parc-1]);
-            } else if (!strcmp(fun, "cat")) {
-                check(parc >= 2, "Insufficient parameter count for 'cat'.");
-                br_cat(parc-1, parv, parv[parc-1]);
-            } else if (!strcmp(fun, "convert")) {
-                check(parc == 3, "Incorrect parameter count for 'convert'.");
-                br_convert(parv[0], parv[1], parv[2]);
-            } else if (!strcmp(fun, "evalClassification")) {
-                check(parc >= 2 && parc <= 4, "Incorrect parameter count for 'evalClassification'.");
-                br_eval_classification(parv[0], parv[1], parc >= 3 ? parv[2] : "", parc >= 4 ? parv[3] : "");
-            } else if (!strcmp(fun, "evalClustering")) {
-                check(parc == 2, "Incorrect parameter count for 'evalClustering'.");
-                br_eval_clustering(parv[0], parv[1]);
-            } else if (!strcmp(fun, "evalDetection")) {
-                check((parc >= 2) && (parc <= 3), "Incorrect parameter count for 'evalDetection'.");
-                br_eval_detection(parv[0], parv[1], parc == 3 ? parv[2] : "");
-            } else if (!strcmp(fun, "evalRegression")) {
-<<<<<<< HEAD
-                check(parc >= 2 && parc <= 4, "Incorrect parameter count for 'evalRegression'.");
-                br_eval_regression(parv[0], parv[1], parc >= 3 ? parv[2] : "", parc >= 4 ? parv[3] : "");
-=======
-                check(parc == 2, "Incorrect parameter count for 'evalRegression'.");
-                br_eval_regression(parv[0], parv[1]);
-            } else if (!strcmp(fun, "plotDetection")) {
-                check(parc >= 2, "Incorrect parameter count for 'plotDetection'.");
-                br_plot_detection(parc-1, parv, parv[parc-1], true);
->>>>>>> 0d7cfeef
-            } else if (!strcmp(fun, "plotMetadata")) {
-                check(parc >= 2, "Incorrect parameter count for 'plotMetadata'.");
-                br_plot_metadata(parc-1, parv, parv[parc-1], true);
-            }
-
-            // Miscellaneous
-            else if (!strcmp(fun, "help")) {
-                check(parc == 0, "No parameters expected for 'help'.");
-                help();
-            } else if (!strcmp(fun, "objects")) {
-                check(parc <= 2, "Incorrect parameter count for 'objects'.");
-                printf("%s\n", br_objects(parc >= 1 ? parv[0] : ".*", parc >= 2 ? parv[1] : ".*"));
-            } else if (!strcmp(fun, "about")) {
-                check(parc == 0, "No parameters expected for 'about'.");
-                printf("%s\n", br_about());
-            } else if (!strcmp(fun, "version")) {
-                check(parc == 0, "No parameters expected for 'version'.");
-                printf("%s\n", br_version());
-            } else if (!strcmp(fun, "daemon")) {
-                check(parc == 1, "Incorrect parameter count for 'daemon'.");
-                daemon = true;
-                daemon_pipe = parv[0];
-            } else if (!strcmp(fun, "exit")) {
-                check(parc == 0, "No parameters expected for 'exit'.");
-                daemon = false;
-            } else if (!strcmp(fun, "getHeader")) {
-                check(parc == 1, "Incorrect parameter count for 'getHeader'.");
-                const char *target_gallery, *query_gallery;
-                br_get_header(parv[0], &target_gallery, &query_gallery);
-                printf("%s\n%s\n", target_gallery, query_gallery);
-            } else if (!strcmp(fun, "setHeader")) {
-                check(parc == 3, "Incorrect parameter count for 'setHeader'.");
-                br_set_header(parv[0], parv[1], parv[2]);
-            } else if (!strcmp(fun, "br")) {
-                printf("That's me!\n");
-            } else if (parc <= 1) {
-                br_set_property(fun, parc >=1 ? parv[0] : "");
-            } else {
-                printf("Unrecognized function '%s'\n", fun);
-            }
-        }
-
-        QCoreApplication::exit();
-    }
-
-private:
-    static void check(bool condition, const char *error_message)
-    {
-        if (!condition) {
-            printf("%s\n", error_message);
-            QCoreApplication::exit();
-        }
-    }
-
-    static void help()
-    {
-        printf("<arg> = Input; {arg} = Output; [arg] = Optional; (arg0|...|argN) = Choice\n"
-               "\n"
-               "==== Core Commands ====\n"
-               "-train <gallery> ... <gallery> [{model}]\n"
-               "-enroll <input_gallery> ... <input_gallery> {output_gallery}\n"
-               "-compare <target_gallery> <query_gallery> [{output}]\n"
-               "-eval <simmat> [<mask>] [{csv}]\n"
-               "-plot <file> ... <file> {destination}\n"
-               "\n"
-               "==== Other Commands ====\n"
-               "-fuse <simmat> ... <simmat> <mask> (None|MinMax|ZScore|WScore) (Min|Max|Sum[W1:W2:...:Wn]|Replace|Difference|None) {simmat}\n"
-               "-cluster <simmat> ... <simmat> <aggressiveness> {csv}\n"
-               "-makeMask <target_gallery> <query_gallery> {mask}\n"
-               "-combineMasks <mask> ... <mask> {mask} (And|Or)\n"
-               "-cat <gallery> ... <gallery> {gallery}\n"
-               "-convert (Format|Gallery|Output) <input_file> {output_file}\n"
-               "-evalClassification <predicted_gallery> <truth_gallery>\n"
-               "-evalClustering <clusters> <gallery>\n"
-               "-evalDetection <predicted_gallery> <truth_gallery> [{csv}]\n"
-               "-evalRegression <predicted_gallery> <truth_gallery>\n"
-               "-plotDetection <file> ... <file> {destination}\n"
-               "-plotMetadata <file> ... <file> <columns>\n"
-               "-getHeader <matrix>\n"
-               "-setHeader {<matrix>} <target_gallery> <query_gallery>\n"
-               "-<key> <value>\n"
-               "\n"
-               "==== Miscellaneous ====\n"
-               "-help\n"
-               "-objects [abstraction [implementation]]\n"
-               "-about\n"
-               "-version\n"
-               "-daemon\n"
-               "-exit\n");
-    }
-};
-
-int main(int argc, char *argv[])
-{
-    br_initialize(argc, argv);
-
-    FakeMain *fakeMain = new FakeMain(argc, argv);
-    QThreadPool::globalInstance()->start(fakeMain);
-    QCoreApplication::exec();
-
-    br_finalize();
-}
+/* * * * * * * * * * * * * * * * * * * * * * * * * * * * * * * * * * * * * * *
+ * Copyright 2012 The MITRE Corporation                                      *
+ *                                                                           *
+ * Licensed under the Apache License, Version 2.0 (the "License");           *
+ * you may not use this file except in compliance with the License.          *
+ * You may obtain a copy of the License at                                   *
+ *                                                                           *
+ *     http://www.apache.org/licenses/LICENSE-2.0                            *
+ *                                                                           *
+ * Unless required by applicable law or agreed to in writing, software       *
+ * distributed under the License is distributed on an "AS IS" BASIS,         *
+ * WITHOUT WARRANTIES OR CONDITIONS OF ANY KIND, either express or implied.  *
+ * See the License for the specific language governing permissions and       *
+ * limitations under the License.                                            *
+ * * * * * * * * * * * * * * * * * * * * * * * * * * * * * * * * * * * * * * */
+
+#include <QCoreApplication>
+#include <QRunnable>
+#include <QThreadPool>
+#include <stdio.h>
+#include <stdlib.h>
+#include <string.h>
+#include <openbr/openbr_plugin.h>
+
+/*!
+ * \defgroup cli Command Line Interface
+ * \brief Command line wrapper of the \ref c_sdk.
+ *
+ * The easiest and fastest way to run algorithms and evaluating results, we use it all the time!
+ * Commands are designed to mirror the \ref c_sdk and are evaluated in the order they are entered.
+ * To get started, try running:
+ * \code
+ * $ br -help
+ * \endcode
+ *
+ * \section cli_examples Examples
+ * - \ref cli_show_face_detection
+ * - \ref cli_age_estimation
+ * - \ref cli_face_recognition
+ * - \ref cli_face_recognition_evaluation
+ * - \ref cli_gender_estimation
+ * - \ref cli_show_face_detection
+ */
+
+/*!
+ * \ingroup cli
+ * \page cli_show_face_detection Show Face Detection
+ * \code
+ * $ br -algorithm ShowFaceDetection -enrollAll -enroll ../data/family.jpg # Press 'Enter' to cycle through the results
+ * \endcode
+ */
+
+class FakeMain : public QRunnable
+{
+    int argc;
+    char **argv;
+
+public:
+    FakeMain(int argc_, char **argv_)
+        : argc(argc_), argv(argv_) {}
+
+    void run()
+    {
+        // Remove program name
+        argv = &argv[1];
+        argc--;
+
+        if (argc == 0) printf("%s\nTry running 'br -help'\n", br_about());
+
+        bool daemon = false;
+        const char *daemon_pipe = NULL;
+        while (daemon || (argc > 0)) {
+            const char *fun;
+            int parc;
+            const char **parv;
+            if (argc == 0)
+                br_read_pipe(daemon_pipe, &argc, &argv);
+
+            fun = argv[0];
+            if (fun[0] == '-') fun++;
+            parc = 0; while ((parc+1 < argc) && (argv[parc+1][0] != '-')) parc++;
+            parv = (const char **)&argv[1];
+            argc = argc - (parc+1);
+            argv = &argv[parc+1];
+
+            // Core Tasks
+            if (!strcmp(fun, "train")) {
+                check(parc >= 1, "Insufficient parameter count for 'train'.");
+                br_train_n(parc == 1 ? 1 : parc-1, parv, parc == 1 ? "" : parv[parc-1]);
+            } else if (!strcmp(fun, "enroll")) {
+                check(parc >= 1, "Insufficient parameter count for 'enroll'.");
+                if (parc == 1) br_enroll(parv[0]);
+                else           br_enroll_n(parc-1, parv, parv[parc-1]);
+            } else if (!strcmp(fun, "compare")) {
+                check((parc >= 2) && (parc <= 3), "Incorrect parameter count for 'compare'.");
+                br_compare(parv[0], parv[1], parc == 3 ? parv[2] : "");
+            } else if (!strcmp(fun, "eval")) {
+                check((parc >= 1) && (parc <= 3), "Incorrect parameter count for 'eval'.");
+                if (parc == 1) {
+                    br_eval(parv[0], "", "");
+                } else if (parc == 2) {
+                    if (br::File(parv[1]).suffix() == "csv") br_eval(parv[0], "", parv[1]);
+                    else                                     br_eval(parv[0], parv[1], "");
+                } else {
+                    br_eval(parv[0], parv[1], parv[2]);
+                }
+            } else if (!strcmp(fun, "plot")) {
+                check(parc >= 2, "Incorrect parameter count for 'plot'.");
+                br_plot(parc-1, parv, parv[parc-1], true);
+            }
+
+            // Secondary Tasks
+            else if (!strcmp(fun, "fuse")) {
+                check(parc >= 5, "Insufficient parameter count for 'fuse'.");
+                br_fuse(parc-4, parv, parv[parc-4], parv[parc-3], parv[parc-2], parv[parc-1]);
+            } else if (!strcmp(fun, "cluster")) {
+                check(parc >= 3, "Insufficient parameter count for 'cluster'.");
+                br_cluster(parc-2, parv, atof(parv[parc-2]), parv[parc-1]);
+            } else if (!strcmp(fun, "makeMask")) {
+                check(parc == 3, "Incorrect parameter count for 'makeMask'.");
+                br_make_mask(parv[0], parv[1], parv[2]);
+            } else if (!strcmp(fun, "combineMasks")) {
+                check(parc >= 4, "Insufficient parameter count for 'combineMasks'.");
+                br_combine_masks(parc-2, parv, parv[parc-2], parv[parc-1]);
+            } else if (!strcmp(fun, "cat")) {
+                check(parc >= 2, "Insufficient parameter count for 'cat'.");
+                br_cat(parc-1, parv, parv[parc-1]);
+            } else if (!strcmp(fun, "convert")) {
+                check(parc == 3, "Incorrect parameter count for 'convert'.");
+                br_convert(parv[0], parv[1], parv[2]);
+            } else if (!strcmp(fun, "evalClassification")) {
+                check(parc >= 2 && parc <= 4, "Incorrect parameter count for 'evalClassification'.");
+                br_eval_classification(parv[0], parv[1], parc >= 3 ? parv[2] : "", parc >= 4 ? parv[3] : "");
+            } else if (!strcmp(fun, "evalClustering")) {
+                check(parc == 2, "Incorrect parameter count for 'evalClustering'.");
+                br_eval_clustering(parv[0], parv[1]);
+            } else if (!strcmp(fun, "evalDetection")) {
+                check((parc >= 2) && (parc <= 3), "Incorrect parameter count for 'evalDetection'.");
+                br_eval_detection(parv[0], parv[1], parc == 3 ? parv[2] : "");
+            } else if (!strcmp(fun, "evalRegression")) {
+                check(parc >= 2 && parc <= 4, "Incorrect parameter count for 'evalRegression'.");
+                br_eval_regression(parv[0], parv[1], parc >= 3 ? parv[2] : "", parc >= 4 ? parv[3] : "");
+            } else if (!strcmp(fun, "plotDetection")) {
+                check(parc >= 2, "Incorrect parameter count for 'plotDetection'.");
+                br_plot_detection(parc-1, parv, parv[parc-1], true);
+            } else if (!strcmp(fun, "plotMetadata")) {
+                check(parc >= 2, "Incorrect parameter count for 'plotMetadata'.");
+                br_plot_metadata(parc-1, parv, parv[parc-1], true);
+            }
+
+            // Miscellaneous
+            else if (!strcmp(fun, "help")) {
+                check(parc == 0, "No parameters expected for 'help'.");
+                help();
+            } else if (!strcmp(fun, "objects")) {
+                check(parc <= 2, "Incorrect parameter count for 'objects'.");
+                printf("%s\n", br_objects(parc >= 1 ? parv[0] : ".*", parc >= 2 ? parv[1] : ".*"));
+            } else if (!strcmp(fun, "about")) {
+                check(parc == 0, "No parameters expected for 'about'.");
+                printf("%s\n", br_about());
+            } else if (!strcmp(fun, "version")) {
+                check(parc == 0, "No parameters expected for 'version'.");
+                printf("%s\n", br_version());
+            } else if (!strcmp(fun, "daemon")) {
+                check(parc == 1, "Incorrect parameter count for 'daemon'.");
+                daemon = true;
+                daemon_pipe = parv[0];
+            } else if (!strcmp(fun, "exit")) {
+                check(parc == 0, "No parameters expected for 'exit'.");
+                daemon = false;
+            } else if (!strcmp(fun, "getHeader")) {
+                check(parc == 1, "Incorrect parameter count for 'getHeader'.");
+                const char *target_gallery, *query_gallery;
+                br_get_header(parv[0], &target_gallery, &query_gallery);
+                printf("%s\n%s\n", target_gallery, query_gallery);
+            } else if (!strcmp(fun, "setHeader")) {
+                check(parc == 3, "Incorrect parameter count for 'setHeader'.");
+                br_set_header(parv[0], parv[1], parv[2]);
+            } else if (!strcmp(fun, "br")) {
+                printf("That's me!\n");
+            } else if (parc <= 1) {
+                br_set_property(fun, parc >=1 ? parv[0] : "");
+            } else {
+                printf("Unrecognized function '%s'\n", fun);
+            }
+        }
+
+        QCoreApplication::exit();
+    }
+
+private:
+    static void check(bool condition, const char *error_message)
+    {
+        if (!condition) {
+            printf("%s\n", error_message);
+            QCoreApplication::exit();
+        }
+    }
+
+    static void help()
+    {
+        printf("<arg> = Input; {arg} = Output; [arg] = Optional; (arg0|...|argN) = Choice\n"
+               "\n"
+               "==== Core Commands ====\n"
+               "-train <gallery> ... <gallery> [{model}]\n"
+               "-enroll <input_gallery> ... <input_gallery> {output_gallery}\n"
+               "-compare <target_gallery> <query_gallery> [{output}]\n"
+               "-eval <simmat> [<mask>] [{csv}]\n"
+               "-plot <file> ... <file> {destination}\n"
+               "\n"
+               "==== Other Commands ====\n"
+               "-fuse <simmat> ... <simmat> <mask> (None|MinMax|ZScore|WScore) (Min|Max|Sum[W1:W2:...:Wn]|Replace|Difference|None) {simmat}\n"
+               "-cluster <simmat> ... <simmat> <aggressiveness> {csv}\n"
+               "-makeMask <target_gallery> <query_gallery> {mask}\n"
+               "-combineMasks <mask> ... <mask> {mask} (And|Or)\n"
+               "-cat <gallery> ... <gallery> {gallery}\n"
+               "-convert (Format|Gallery|Output) <input_file> {output_file}\n"
+               "-evalClassification <predicted_gallery> <truth_gallery>\n"
+               "-evalClustering <clusters> <gallery>\n"
+               "-evalDetection <predicted_gallery> <truth_gallery> [{csv}]\n"
+               "-evalRegression <predicted_gallery> <truth_gallery>\n"
+               "-plotDetection <file> ... <file> {destination}\n"
+               "-plotMetadata <file> ... <file> <columns>\n"
+               "-getHeader <matrix>\n"
+               "-setHeader {<matrix>} <target_gallery> <query_gallery>\n"
+               "-<key> <value>\n"
+               "\n"
+               "==== Miscellaneous ====\n"
+               "-help\n"
+               "-objects [abstraction [implementation]]\n"
+               "-about\n"
+               "-version\n"
+               "-daemon\n"
+               "-exit\n");
+    }
+};
+
+int main(int argc, char *argv[])
+{
+    br_initialize(argc, argv);
+
+    FakeMain *fakeMain = new FakeMain(argc, argv);
+    QThreadPool::globalInstance()->start(fakeMain);
+    QCoreApplication::exec();
+
+    br_finalize();
+}